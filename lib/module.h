--- conflicted
+++ resolved
@@ -14,13 +14,9 @@
     along with this program.  If not, see <https://www.gnu.org/licenses/>.
  */
 
-<<<<<<< HEAD
-/** @file module API definition and functions for (un)loading modules. */
-=======
 /** @file
  * Module API definition and functions for (un)loading modules.
  */
->>>>>>> f10f3eb8
 
 #pragma once
 
