--- conflicted
+++ resolved
@@ -37,11 +37,8 @@
 	X(SAFEMODE   , 1 << 7) /**< Don't use fancy stuff (EDNS...) */ \
 	X(CACHED     , 1 << 8) /**< Query response is cached. */ \
 	X(EXPIRING   , 1 << 9) /**< Query response is cached, but expiring. */ \
-<<<<<<< HEAD
-	X(ALLOW_LOCAL, 1 << 10) /**< Allow queries to local or private address ranges. */
-=======
 	X(NO_EXPIRING, 1 << 10) /**< Do not use expiring cached records. */ \
->>>>>>> 650bdd9d
+	X(ALLOW_LOCAL, 1 << 11) /**< Allow queries to local or private address ranges. */
 
 /** Query flags */
 enum kr_query_flag {
