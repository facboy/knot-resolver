/*  Copyright (C) CZ.NIC, z.s.p.o. <knot-resolver@labs.nic.cz>
 *  SPDX-License-Identifier: GPL-3.0-or-later
 */

#include "lib/resolve-impl.h"

#include <ctype.h>
#include <inttypes.h>
#include <stdio.h>
#include <fcntl.h>
#include <arpa/inet.h>
#include <libknot/rrtype/rdname.h>
#include <libknot/descriptor.h>
#include <ucw/mempool.h>
#include <sys/socket.h>
#include "lib/resolve.h"
#include "lib/layer.h"
#include "lib/rplan.h"
#include "lib/layer/iterate.h"
#include "lib/dnssec/ta.h"
#include "lib/dnssec.h"
#if ENABLE_COOKIES
#include "lib/cookies/control.h"
#include "lib/cookies/helper.h"
#include "lib/cookies/nonce.h"
#else /* Define compatibility macros */
#define KNOT_EDNS_OPTION_COOKIE 10
#endif /* ENABLE_COOKIES */

<<<<<<< HEAD
#define VERBOSE_MSG(qry, ...) kr_log_q((qry), RESOLVER,  __VA_ARGS__)

/** Magic defaults */
#ifndef LRU_RTT_SIZE
#define LRU_RTT_SIZE 65536 /**< NS RTT cache size */
#endif
#ifndef LRU_REP_SIZE
#define LRU_REP_SIZE (LRU_RTT_SIZE / 4) /**< NS reputation cache size */
#endif
#ifndef LRU_COOKIES_SIZE
	#if ENABLE_COOKIES
	#define LRU_COOKIES_SIZE LRU_RTT_SIZE /**< DNS cookies cache size. */
	#else
	#define LRU_COOKIES_SIZE LRU_ASSOC /* simpler than guards everywhere */
	#endif
#endif

static struct kr_context the_resolver_value = {{0}};
struct kr_context *the_resolver = NULL;

=======
>>>>>>> b6bc7062
bool kr_rank_check(uint8_t rank)
{
	switch (rank & ~KR_RANK_AUTH) {
	case KR_RANK_INITIAL:
	case KR_RANK_OMIT:
	case KR_RANK_TRY:
	case KR_RANK_INDET:
	case KR_RANK_BOGUS:
	case KR_RANK_MISMATCH:
	case KR_RANK_MISSING:
	case KR_RANK_INSECURE:
	case KR_RANK_SECURE:
		return true;
	default:
		return false;
	}
}

bool kr_rank_test(uint8_t rank, uint8_t kr_flag)
{
	if (kr_fails_assert(kr_rank_check(rank) && kr_rank_check(kr_flag)))
		return false;
	if (kr_flag == KR_RANK_AUTH) {
		return rank & KR_RANK_AUTH;
	}
	if (kr_fails_assert(!(kr_flag & KR_RANK_AUTH)))
		return false;
	/* The rest are exclusive values - exactly one has to be set. */
	return (rank & ~KR_RANK_AUTH) == kr_flag;
}

/** @internal Set @a yielded to all RRs with matching @a qry_uid. */
void set_yield(ranked_rr_array_t *array, const uint32_t qry_uid, const bool yielded)
{
	for (unsigned i = 0; i < array->len; ++i) {
		ranked_rr_array_entry_t *entry = array->at[i];
		if (entry->qry_uid == qry_uid) {
			entry->yielded = yielded;
		}
	}
}

/**
 * @internal Defer execution of current query.
 * The current layer state and input will be pushed to a stack and resumed on next iteration.
 */
int consume_yield(kr_layer_t *ctx, knot_pkt_t *pkt)
{
	struct kr_request *req = ctx->req;
	size_t pkt_size = pkt->size;
	if (knot_pkt_has_tsig(pkt)) {
		pkt_size += pkt->tsig_wire.len;
	}
	knot_pkt_t *pkt_copy = knot_pkt_new(NULL, pkt_size, &req->pool);
	struct kr_layer_pickle *pickle = mm_alloc(&req->pool, sizeof(*pickle));
	if (pickle && pkt_copy && knot_pkt_copy(pkt_copy, pkt) == 0) {
		struct kr_query *qry = req->current_query;
		pickle->api = ctx->api;
		pickle->state = ctx->state;
		pickle->pkt = pkt_copy;
		pickle->next = qry->deferred;
		qry->deferred = pickle;
		set_yield(&req->answ_selected, qry->uid, true);
		set_yield(&req->auth_selected, qry->uid, true);
		return kr_ok();
	}
	return kr_error(ENOMEM);
}

static int edns_put(knot_pkt_t *pkt, bool reclaim)
{
	if (!pkt->opt_rr) {
		return kr_ok();
	}
	if (reclaim) {
		/* Reclaim reserved size. */
		int ret = knot_pkt_reclaim(pkt, knot_edns_wire_size(pkt->opt_rr));
		if (ret != 0) {
			return ret;
		}
	}
	/* Write to packet. */
	if (kr_fails_assert(pkt->current == KNOT_ADDITIONAL))
		return kr_error(EINVAL);
	return knot_pkt_put(pkt, KNOT_COMPR_HINT_NONE, pkt->opt_rr, KNOT_PF_FREE);
}

/** Removes last EDNS OPT RR written to the packet. */
static int edns_erase_and_reserve(knot_pkt_t *pkt)
{
	/* Nothing to be done. */
	if (!pkt || !pkt->opt_rr) {
		return 0;
	}

	/* Fail if the data are located elsewhere than at the end of packet. */
	if (pkt->current != KNOT_ADDITIONAL ||
	    pkt->opt_rr != &pkt->rr[pkt->rrset_count - 1]) {
		return -1;
	}

	size_t len = knot_rrset_size(pkt->opt_rr);
	int16_t rr_removed = pkt->opt_rr->rrs.count;
	/* Decrease rrset counters. */
	pkt->rrset_count -= 1;
	pkt->sections[pkt->current].count -= 1;
	pkt->size -= len;
	knot_wire_add_arcount(pkt->wire, -rr_removed); /* ADDITIONAL */

	pkt->opt_rr = NULL;

	/* Reserve the freed space. */
	return knot_pkt_reserve(pkt, len);
}

static inline size_t edns_padding_option_size(int32_t tls_padding)
{
	if (tls_padding == -1)
		/* FIXME: we do not know how to reserve space for the
		 * default padding policy, since we can't predict what
		 * it will select. So i'm just guessing :/ */
		return KNOT_EDNS_OPTION_HDRLEN + 512;
	if (tls_padding >= 2)
		return KNOT_EDNS_OPTION_HDRLEN + tls_padding;

	return 0;
}

static int edns_create(knot_pkt_t *pkt, const struct kr_request *req)
{
	pkt->opt_rr = knot_rrset_copy(req->ctx->upstream_opt_rr, &pkt->mm);
	size_t wire_size = knot_edns_wire_size(pkt->opt_rr);
#if ENABLE_COOKIES
	if (req->ctx->cookie_ctx.clnt.enabled ||
	    req->ctx->cookie_ctx.srvr.enabled) {
		wire_size += KR_COOKIE_OPT_MAX_LEN;
	}
#endif /* ENABLE_COOKIES */
	if (req->qsource.flags.tls || req->qsource.comm_flags.tls) {
		wire_size += edns_padding_option_size(req->ctx->tls_padding);
	}
	return knot_pkt_reserve(pkt, wire_size);
}

/**
 * @param all_secure optionally &&-combine security of written RRs into its value.
 *		     (i.e. if you pass a pointer to false, it will always remain)
 * @param all_cname optionally output if all written RRs are CNAMEs and RRSIGs of CNAMEs
 * @return error code, ignoring if forced to truncate the packet.
 */
static int write_extra_ranked_records(const ranked_rr_array_t *arr, uint16_t reorder,
				      knot_pkt_t *answer, bool *all_secure, bool *all_cname)
{
	const bool has_dnssec = knot_pkt_has_dnssec(answer);
	bool all_sec = true;
	bool all_cn = (all_cname != NULL); /* optim.: init as false if not needed */
	int err = kr_ok();

	for (size_t i = 0; i < arr->len; ++i) {
		ranked_rr_array_entry_t * entry = arr->at[i];
		kr_assert(!entry->in_progress);
		if (!entry->to_wire) {
			continue;
		}
		knot_rrset_t *rr = entry->rr;
		if (!has_dnssec) {
			if (rr->type != knot_pkt_qtype(answer) && knot_rrtype_is_dnssec(rr->type)) {
				continue;
			}
		}
		err = knot_pkt_put_rotate(answer, 0, rr, reorder, 0);
		if (err != KNOT_EOK) {
			if (err == KNOT_ESPACE) {
				err = kr_ok();
			}
			break;
		}

		if (rr->type != KNOT_RRTYPE_RRSIG) {
			all_sec = all_sec && kr_rank_test(entry->rank, KR_RANK_SECURE);
		}
		all_cn = all_cn && kr_rrset_type_maysig(entry->rr) == KNOT_RRTYPE_CNAME;
	}

	if (all_secure) {
		*all_secure = *all_secure && all_sec;
	}
	if (all_cname) {
		*all_cname = all_cn;
	}
	return err;
}

static int pkt_padding(knot_pkt_t *packet, int32_t padding)
{
	knot_rrset_t *opt_rr = packet->opt_rr;
	int32_t pad_bytes = -1;

	if (padding == -1) { /* use the default padding policy from libknot */
		pad_bytes =  knot_pkt_default_padding_size(packet, opt_rr);
	}
	if (padding >= 2) {
		int32_t max_pad_bytes = knot_edns_get_payload(opt_rr) - (packet->size + knot_rrset_size(opt_rr));
		pad_bytes = MIN(knot_edns_alignment_size(packet->size, knot_rrset_size(opt_rr), padding),
				max_pad_bytes);
	}

	if (pad_bytes >= 0) {
		uint8_t zeros[MAX(1, pad_bytes)];
		memset(zeros, 0, sizeof(zeros));
		int r = knot_edns_add_option(opt_rr, KNOT_EDNS_OPTION_PADDING,
					     pad_bytes, zeros, &packet->mm);
		if (r != KNOT_EOK) {
			knot_rrset_clear(opt_rr, &packet->mm);
			return kr_error(r);
		}
	}
	return kr_ok();
}

/** @internal Add an EDNS padding RR into the answer if requested and required. */
static int answer_padding(struct kr_request *request)
{
	if (kr_fails_assert(request && request->answer && request->ctx))
		return kr_error(EINVAL);
	if (!request->qsource.flags.tls && !request->qsource.comm_flags.tls) {
		/* Not meaningful to pad without encryption. */
		return kr_ok();
	}
	return pkt_padding(request->answer, request->ctx->tls_padding);
}

/* Make a clean SERVFAIL answer. */
static void answer_fail(struct kr_request *request)
{
	/* Note: OPT in SERVFAIL response is still useful for cookies/additional info. */
	if (kr_log_is_debug(RESOLVER, request))  /* logging optimization */
		kr_log_req(request, 0, 0, RESOLVER,
			"request failed, answering with empty SERVFAIL\n");
	knot_pkt_t *answer = request->answer;
	knot_rrset_t *opt_rr = answer->opt_rr; /* it gets NULLed below */
	int ret = kr_pkt_clear_payload(answer);
	knot_wire_clear_ad(answer->wire);
	knot_wire_clear_aa(answer->wire);
	knot_wire_set_rcode(answer->wire, KNOT_RCODE_SERVFAIL);
	if (ret == 0 && opt_rr) {
		knot_pkt_begin(answer, KNOT_ADDITIONAL);
		answer->opt_rr = opt_rr;
		answer_padding(request); /* Ignore failed padding in SERVFAIL answer. */
		edns_put(answer, false);
	}
}

/* Append EDNS records into the answer. */
static int answer_append_edns(struct kr_request *request)
{
	knot_pkt_t *answer = request->answer;
	if (!answer->opt_rr)
		return kr_ok();
	int ret = answer_padding(request);
	if (!ret) ret = knot_pkt_begin(answer, KNOT_ADDITIONAL);
	if (!ret) ret = knot_pkt_put(answer, KNOT_COMPR_HINT_NONE,
				     answer->opt_rr, KNOT_PF_FREE);
	return ret;
}

static void answer_finalize(struct kr_request *request)
{
	struct kr_rplan *rplan = &request->rplan;
	knot_pkt_t *answer = request->answer;
	const uint8_t *q_wire = request->qsource.packet->wire;

	if (answer->rrset_count != 0) {
		/* Non-standard: we assume the answer had been constructed.
		 * Let's check we don't have a "collision". */
		const ranked_rr_array_t *selected[] = kr_request_selected(request);
		for (int psec = KNOT_ANSWER; psec <= KNOT_ADDITIONAL; ++psec) {
			const ranked_rr_array_t *arr = selected[psec];
			for (ssize_t i = 0; i < arr->len; ++i) {
				if (kr_fails_assert(!arr->at[i]->to_wire)) {
					answer_fail(request);
					return;
				}
			}
		}
		/* We only add EDNS, and we even assume AD bit was correct. */
		if (answer_append_edns(request)) {
			answer_fail(request);
			return;
		}
		return;
	}

	struct kr_query *const last =
		rplan->resolved.len > 0 ? array_tail(rplan->resolved) : NULL;
		/* TODO  ^^^^ this is slightly fragile */

	if (!last) {
		/* Suspicious: no kr_query got resolved (not even from cache),
		 * so let's (defensively) SERVFAIL the request.
		 * ATM many checks below depend on `last` anyway,
		 * so this helps to avoid surprises. */
		answer_fail(request);
		return;
	}
	/* TODO: clean this up in !660 or followup, and it isn't foolproof anyway. */
	if (last->flags.DNSSEC_BOGUS
	    || (rplan->pending.len > 0 && array_tail(rplan->pending)->flags.DNSSEC_BOGUS)) {
		if (!knot_wire_get_cd(q_wire)) {
			answer_fail(request);
			return;
		}
	}

	/* AD flag.  We can only change `secure` from true to false.
	 * Be conservative.  Primary approach: check ranks of all RRs in wire.
	 * Only "negative answers" need special handling. */
	bool secure = request->state == KR_STATE_DONE /*< suspicious otherwise */
		&& knot_pkt_qtype(answer) != KNOT_RRTYPE_RRSIG;
	if (last->flags.STUB) {
		secure = false; /* don't trust forwarding for now */
	}
	if (last->flags.DNSSEC_OPTOUT) {
		VERBOSE_MSG(last, "insecure because of opt-out\n");
		secure = false; /* the last answer is insecure due to opt-out */
	}

	/* Write all RRsets meant for the answer. */
	bool answ_all_cnames = false/*arbitrary*/;
	if (knot_pkt_begin(answer, KNOT_ANSWER)
	    || write_extra_ranked_records(&request->answ_selected, last->reorder,
					answer, &secure, &answ_all_cnames)
	    || knot_pkt_begin(answer, KNOT_AUTHORITY)
	    || write_extra_ranked_records(&request->auth_selected, last->reorder,
					answer, &secure, NULL)
	    || knot_pkt_begin(answer, KNOT_ADDITIONAL)
	    || write_extra_ranked_records(&request->add_selected, last->reorder,
					answer, NULL/*not relevant to AD*/, NULL)
	    || answer_append_edns(request)
	   )
	{
		answer_fail(request);
		return;
	}

	/* AD: "negative answers" need more handling. */
	if (kr_response_classify(answer) != PKT_NOERROR
	    /* Additionally check for CNAME chains that "end in NODATA",
	     * as those would also be PKT_NOERROR. */
	    || (answ_all_cnames && knot_pkt_qtype(answer) != KNOT_RRTYPE_CNAME)) {

		secure = secure && last->flags.DNSSEC_WANT
			&& !last->flags.DNSSEC_BOGUS && !last->flags.DNSSEC_INSECURE;
	}

	if (secure) {
		struct kr_query *cname_parent = last->cname_parent;
		while (cname_parent != NULL) {
			if (cname_parent->flags.DNSSEC_OPTOUT) {
				secure = false;
				break;
			}
			cname_parent = cname_parent->cname_parent;
		}
	}

	/* No detailed analysis ATM, just _SECURE or not.
	 * LATER: request->rank might better be computed in validator's finish phase. */
	VERBOSE_MSG(last, "AD: request%s classified as SECURE\n", secure ? "" : " NOT");
	request->rank = secure ? KR_RANK_SECURE : KR_RANK_INITIAL;

	/* Set AD if secure and AD bit "was requested". */
	if (secure && !knot_wire_get_cd(q_wire)
	    && (knot_pkt_has_dnssec(answer) || knot_wire_get_ad(q_wire))) {
		knot_wire_set_ad(answer->wire);
	}
}

static int query_finalize(struct kr_request *request, struct kr_query *qry, knot_pkt_t *pkt)
{
	knot_pkt_begin(pkt, KNOT_ADDITIONAL);
	const bool is_iter = !(qry->flags.STUB || qry->flags.FORWARD);
	if (!is_iter)
		knot_wire_set_rd(pkt->wire);
	// The rest of this function is all about EDNS.
	if (qry->flags.NO_EDNS)
		return kr_ok();
	// Replace any EDNS records from any previous iteration.
	int ret = edns_erase_and_reserve(pkt);
	if (ret == 0) ret = edns_create(pkt, request);
	if (ret) return ret;

	if (!qry->flags.STUB)
		knot_edns_set_do(pkt->opt_rr);

	// CD flag is a bit controversial for .FORWARD:
	//  The original DNSSEC RFCs assume that if someone is validating,
	//  they will use CD=1 in requests to upstream.  The intention was that
	//  this way both sides could use independent sets of trust anchors.
	//
	//  However, in practice the trust anchor differences seem rather rare/small.
	//  And some of the normal use cases get harmed.  With CD=1, the upstream
	//  (e.g. 1.1.1.1) can keep returning a cached bogus answer, even though they could
	//  instead retry with a different authoritative server and get a good one.
	//
	//  Therefore if we want validaton (CD from client, negative trust anchors),
	//  we send CD=0 and then propagate returned SERVFAIL (but some retry logic remains).
	//
	//  Theoretically it might be best to use both CD=0 and CD=1, with either of them
	//  in some kind of DNSSEC fallback, but I see bad complexity/improvement ratio.
	if (is_iter) {
		knot_wire_set_cd(pkt->wire);
	} else {
		if (knot_wire_get_cd(request->qsource.packet->wire) || !qry->flags.DNSSEC_WANT)
			knot_wire_set_cd(pkt->wire);
	}

	return kr_ok();
}

int kr_resolver_init(module_array_t *modules, knot_mm_t *pool)
{
	the_resolver = &the_resolver_value;

	/* Default options (request flags). */
	the_resolver->options.REORDER_RR = true;

	/* Open resolution context */
	the_resolver->trust_anchors = trie_create(NULL);
	the_resolver->negative_anchors = trie_create(NULL);
	the_resolver->pool = pool;
	the_resolver->modules = modules;
	the_resolver->cache_rtt_tout_retry_interval = KR_NS_TIMEOUT_RETRY_INTERVAL;
	/* Create OPT RR */
	the_resolver->downstream_opt_rr = mm_alloc(pool, sizeof(knot_rrset_t));
	the_resolver->upstream_opt_rr = mm_alloc(pool, sizeof(knot_rrset_t));
	if (!the_resolver->downstream_opt_rr || !the_resolver->upstream_opt_rr) {
		return kr_error(ENOMEM);
	}
	knot_edns_init(the_resolver->downstream_opt_rr, KR_EDNS_PAYLOAD, 0, KR_EDNS_VERSION, pool);
	knot_edns_init(the_resolver->upstream_opt_rr, KR_EDNS_PAYLOAD, 0, KR_EDNS_VERSION, pool);
	/* Use default TLS padding */
	the_resolver->tls_padding = -1;
	/* Empty init; filled via ./lua/postconfig.lua */
	kr_zonecut_init(&the_resolver->root_hints, (const uint8_t *)"", pool);
	lru_create(&the_resolver->cache_cookie, LRU_COOKIES_SIZE, NULL, NULL);

	return kr_ok();
}

void kr_resolver_deinit(void)
{
	kr_zonecut_deinit(&the_resolver->root_hints);
	kr_cache_close(&the_resolver->cache);

	/* The LRUs are currently malloc-ated and need to be freed. */
	lru_free(the_resolver->cache_cookie);

	kr_ta_clear(the_resolver->trust_anchors);
	trie_free(the_resolver->trust_anchors);
	kr_ta_clear(the_resolver->negative_anchors);
	trie_free(the_resolver->negative_anchors);

	the_resolver = NULL;
}

int kr_resolve_begin(struct kr_request *request, struct kr_context *ctx)
{
	/* Initialize request */
	request->ctx = ctx;
	request->answer = NULL;
	request->options = ctx->options;
	request->state = KR_STATE_CONSUME;
	request->current_query = NULL;
	array_init(request->answ_selected);
	array_init(request->auth_selected);
	array_init(request->add_selected);
	request->answ_validated = false;
	request->auth_validated = false;
	request->rank = KR_RANK_INITIAL;
	request->trace_log = NULL;
	request->trace_finish = NULL;

	/* Expect first query */
	kr_rplan_init(&request->rplan, request, &request->pool);
	return KR_STATE_CONSUME;
}

static int resolve_query(struct kr_request *request, const knot_pkt_t *packet)
{
	struct kr_rplan *rplan = &request->rplan;
	const knot_dname_t *qname = knot_pkt_qname(packet);
	uint16_t qclass = knot_pkt_qclass(packet);
	uint16_t qtype = knot_pkt_qtype(packet);
	struct kr_query *qry = NULL;
	struct kr_context *ctx = request->ctx;
	struct kr_cookie_ctx *cookie_ctx = ctx ? &ctx->cookie_ctx : NULL;

	if (qname != NULL) {
		qry = kr_rplan_push(rplan, NULL, qname, qclass, qtype);
	} else if (cookie_ctx && cookie_ctx->srvr.enabled &&
		   knot_wire_get_qdcount(packet->wire) == 0 &&
		   knot_pkt_has_edns(packet) &&
		   knot_pkt_edns_option(packet, KNOT_EDNS_OPTION_COOKIE)) {
		/* Plan empty query only for cookies. */
		qry = kr_rplan_push_empty(rplan, NULL);
	}
	if (!qry) {
		return KR_STATE_FAIL;
	}

	if (qname != NULL) {
		/* Deferred zone cut lookup for this query. */
		qry->flags.AWAIT_CUT = true;
		/* Want DNSSEC if it's possible to secure this name (e.g. is covered by any TA) */
		if ((knot_wire_get_ad(packet->wire) || knot_pkt_has_dnssec(packet)) &&
		    kr_ta_closest(request->ctx, qry->sname, qtype)) {
			qry->flags.DNSSEC_WANT = true;
		}
	}

	/* Expect answer, pop if satisfied immediately */
	ITERATE_LAYERS(request, qry, begin);
	if ((request->state & KR_STATE_DONE) != 0) {
		kr_rplan_pop(rplan, qry);
	} else if (qname == NULL) {
		/* it is an empty query which must be resolved by
		   `begin` layer of cookie module.
		   If query isn't resolved, fail. */
		request->state = KR_STATE_FAIL;
	}
	return request->state;
}

knot_rrset_t* kr_request_ensure_edns(struct kr_request *request)
{
	kr_require(request && request->answer && request->qsource.packet && request->ctx);
	knot_pkt_t* answer = request->answer;
	bool want_edns = knot_pkt_has_edns(request->qsource.packet);
	if (!want_edns) {
		kr_assert(!answer->opt_rr);
		return answer->opt_rr;
	} else if (answer->opt_rr) {
		return answer->opt_rr;
	}

	kr_assert(request->ctx->downstream_opt_rr);
	answer->opt_rr = knot_rrset_copy(request->ctx->downstream_opt_rr, &answer->mm);
	if (!answer->opt_rr)
		return NULL;
	if (knot_pkt_has_dnssec(request->qsource.packet))
		knot_edns_set_do(answer->opt_rr);
	return answer->opt_rr;
}

knot_pkt_t *kr_request_ensure_answer(struct kr_request *request)
{
	if (request->options.NO_ANSWER) {
		kr_assert(request->state & KR_STATE_FAIL);
		return NULL;
	}
	if (request->answer)
		return request->answer;

	const knot_pkt_t *qs_pkt = request->qsource.packet;
	if (kr_fails_assert(qs_pkt))
		goto fail;
	// Find answer_max: limit on DNS wire length.
	uint16_t answer_max;
	const struct kr_request_qsource_flags *qs_flags = &request->qsource.flags;
	const struct kr_request_qsource_flags *qs_cflags = &request->qsource.comm_flags;
	if (kr_fails_assert(!(qs_flags->tls || qs_cflags->tls) || qs_flags->tcp || qs_cflags->http))
		goto fail;
	if (!request->qsource.addr || qs_flags->tcp || qs_cflags->tcp) {
		// not on UDP
		answer_max = KNOT_WIRE_MAX_PKTSIZE;
	} else if (knot_pkt_has_edns(qs_pkt)) {
		// UDP with EDNS
		answer_max = MIN(knot_edns_get_payload(qs_pkt->opt_rr),
				 knot_edns_get_payload(request->ctx->downstream_opt_rr));
		answer_max = MAX(answer_max, KNOT_WIRE_MIN_PKTSIZE);
	} else {
		// UDP without EDNS
		answer_max = KNOT_WIRE_MIN_PKTSIZE;
	}

	// Allocate the packet.
	uint8_t *wire = NULL;
	if (request->alloc_wire_cb) {
		wire = request->alloc_wire_cb(request, &answer_max);
		if (!wire)
			goto enomem;
	}
	knot_pkt_t *answer = request->answer =
		knot_pkt_new(wire, answer_max, &request->pool);
	if (!answer || knot_pkt_init_response(answer, qs_pkt) != 0) {
		kr_assert(!answer); // otherwise we messed something up
		goto enomem;
	}
	if (!wire)
		wire = answer->wire;

	// Much was done by knot_pkt_init_response()
	knot_wire_set_ra(wire);
	knot_wire_set_rcode(wire, KNOT_RCODE_NOERROR);
	if (knot_wire_get_cd(qs_pkt->wire)) {
		knot_wire_set_cd(wire);
	}

	// Prepare EDNS if required.
	if (knot_pkt_has_edns(qs_pkt) && kr_fails_assert(kr_request_ensure_edns(request)))
		goto enomem; // answer is on mempool, so "leak" is OK

	return request->answer;
enomem:
fail:
	request->state = KR_STATE_FAIL; // TODO: really combine with another flag?
	return request->answer = NULL;
}

int kr_resolve_consume(struct kr_request *request, struct kr_transport **transport, knot_pkt_t *packet)
{
	struct kr_rplan *rplan = &request->rplan;

	/* Empty resolution plan, push packet as the new query */
	if (packet && kr_rplan_empty(rplan)) {
		return resolve_query(request, packet);
	}

	/* Different processing for network error */
	struct kr_query *qry = array_tail(rplan->pending);
	/* Check overall resolution time */
	if (kr_now() - qry->creation_time_mono >= KR_RESOLVE_TIME_LIMIT) {
		kr_query_inform_timeout(request, qry);
		return KR_STATE_FAIL;
	}
	bool tried_tcp = (qry->flags.TCP);
	if (!packet || packet->size == 0)
		return KR_STATE_PRODUCE;

	/* Packet cleared, derandomize QNAME. */
	knot_dname_t *qname_raw = kr_pkt_qname_raw(packet);
	if (qname_raw && qry->secret != 0) {
		randomized_qname_case(qname_raw, qry->secret);
	}
	request->state = KR_STATE_CONSUME;
	if (qry->flags.CACHED) {
		ITERATE_LAYERS(request, qry, consume, packet);
	} else {
		/* Fill in source and latency information. */
		request->upstream.rtt = kr_now() - qry->timestamp_mono;
		request->upstream.transport = transport ? *transport : NULL;
		ITERATE_LAYERS(request, qry, consume, packet);
		/* Clear temporary information */
		request->upstream.transport = NULL;
		request->upstream.rtt = 0;
	}

	if (transport && !qry->flags.CACHED) {
		if (!(request->state & KR_STATE_FAIL)) {
			/* Do not complete NS address resolution on soft-fail. */
			const int rcode = knot_wire_get_rcode(packet->wire);
			if (rcode != KNOT_RCODE_SERVFAIL && rcode != KNOT_RCODE_REFUSED) {
				qry->flags.AWAIT_IPV6 = false;
				qry->flags.AWAIT_IPV4 = false;
			}
		}
	}

	if (request->state & KR_STATE_FAIL) {
		qry->flags.RESOLVED = false;
	}

	if (!qry->flags.CACHED) {
		if (request->state & KR_STATE_FAIL) {
			if (++request->count_fail_row > KR_CONSUME_FAIL_ROW_LIMIT) {
				if (kr_log_is_debug(RESOLVER, request)) {  /* logging optimization */
					kr_log_req(request, 0, 2, RESOLVER,
						"=> too many failures in a row, "
						"bail out (mitigation for NXNSAttack "
						"CVE-2020-12667)\n");
				}
				if (!qry->flags.NO_NS_FOUND) {
					qry->flags.NO_NS_FOUND = true;
					return KR_STATE_PRODUCE;
				}
				return KR_STATE_FAIL;
			}
		} else {
			request->count_fail_row = 0;
		}
	}

	/* Pop query if resolved. */
	if (request->state == KR_STATE_YIELD) {
		return KR_STATE_PRODUCE; /* Requery */
	} else if (qry->flags.RESOLVED) {
		kr_rplan_pop(rplan, qry);
	} else if (!tried_tcp && (qry->flags.TCP)) {
		return KR_STATE_PRODUCE; /* Requery over TCP */
	} else { /* Clear query flags for next attempt */
		qry->flags.CACHED = false;
		if (!request->options.TCP) {
			qry->flags.TCP = false;
		}
	}

	ITERATE_LAYERS(request, qry, reset);

	/* Do not finish with bogus answer. */
	if (qry->flags.DNSSEC_BOGUS)  {
		if (qry->flags.FORWARD || qry->flags.STUB) {
			return KR_STATE_FAIL;
		}
		/* Other servers might not have broken DNSSEC. */
		qry->flags.DNSSEC_BOGUS = false;
		return KR_STATE_PRODUCE;
	}

	return kr_rplan_empty(&request->rplan) ? KR_STATE_DONE : KR_STATE_PRODUCE;
}

#if ENABLE_COOKIES
/** Update DNS cookie data in packet. */
static bool outbound_request_update_cookies(struct kr_request *req,
                                            const struct sockaddr *src,
                                            const struct sockaddr *dst)
{
	if (kr_fails_assert(req))
		return false;

	/* RFC7873 4.1 strongly requires server address. */
	if (!dst)
		return false;

	struct kr_cookie_settings *clnt_sett = &req->ctx->cookie_ctx.clnt;

	/* Cookies disabled or packet has no EDNS section. */
	if (!clnt_sett->enabled)
		return true;

	/*
	 * RFC7873 4.1 recommends using also the client address. The matter is
	 * also discussed in section 6.
	 */

	kr_request_put_cookie(&clnt_sett->current, req->ctx->cache_cookie,
	                      src, dst, req);

	return true;
}
#endif /* ENABLE_COOKIES */

int kr_resolve_checkout(struct kr_request *request, const struct sockaddr *src,
                        struct kr_transport *transport, knot_pkt_t *packet)
{
	/* @todo: Update documentation if this function becomes approved. */

	struct kr_rplan *rplan = &request->rplan;

	if (knot_wire_get_qr(packet->wire) != 0) {
		return kr_ok();
	}

	/* No query left for resolution */
	if (kr_rplan_empty(rplan)) {
		return kr_error(EINVAL);
	}
	struct kr_query *qry = array_tail(rplan->pending);

#if ENABLE_COOKIES
	/* Update DNS cookies in request. */
	if (type == SOCK_DGRAM) { /* @todo: Add cookies also over TCP? */
		/*
		 * The actual server IP address is needed before generating the
		 * actual cookie. If we don't know the server address then we
		 * also don't know the actual cookie size.
		 */
		if (!outbound_request_update_cookies(request, src, &transport->address.ip)) {
			return kr_error(EINVAL);
		}
	}
#endif /* ENABLE_COOKIES */

	int ret = query_finalize(request, qry, packet);
	if (ret != 0) {
		return kr_error(EINVAL);
	}

	/* Track changes in minimization secret to enable/disable minimization */
	uint32_t old_minimization_secret = qry->secret;

	/* Run the checkout layers and cancel on failure.
	 * The checkout layer doesn't persist the state, so canceled subrequests
	 * don't affect the resolution or rest of the processing. */
	int type = -1;
	switch(transport->protocol) {
	case KR_TRANSPORT_UDP:
		type = SOCK_DGRAM;
		break;
	case KR_TRANSPORT_TCP:
	case KR_TRANSPORT_TLS:
		type = SOCK_STREAM;
		break;
	default:
		kr_assert(false);
	}
	int state = request->state;
	ITERATE_LAYERS(request, qry, checkout, packet, &transport->address.ip, type);
	if (request->state & KR_STATE_FAIL) {
		request->state = state; /* Restore */
		return kr_error(ECANCELED);
	}

	/* Randomize query case (if secret changed) */
	knot_dname_t *qname_raw = kr_pkt_qname_raw(packet);
	if (qry->secret != old_minimization_secret) {
		randomized_qname_case(qname_raw, qry->secret);
	}

	/* Write down OPT unless in safemode */
	if (!(qry->flags.NO_EDNS)) {
		/* TLS padding */
		if (transport->protocol == KR_TRANSPORT_TLS) {
			size_t padding_size = edns_padding_option_size(request->ctx->tls_padding);
			ret = knot_pkt_reserve(packet, padding_size);
			if (ret)
				return kr_error(EINVAL);
			ret = pkt_padding(packet, request->ctx->tls_padding);
			if (ret)
				return kr_error(EINVAL);
		}

		ret = edns_put(packet, true);
		if (ret != 0) {
			return kr_error(EINVAL);
		}
	}

	if (kr_log_is_debug_qry(RESOLVER, qry)) {
		KR_DNAME_GET_STR(qname_str, knot_pkt_qname(packet));
		KR_DNAME_GET_STR(ns_name, transport->ns_name);
		KR_DNAME_GET_STR(zonecut_str, qry->zone_cut.name);
		KR_RRTYPE_GET_STR(type_str, knot_pkt_qtype(packet));
		const char *ns_str = kr_straddr(&transport->address.ip);

		VERBOSE_MSG(qry,
			"=> id: '%05u' querying: '%s'@'%s' zone cut: '%s' "
			"qname: '%s' qtype: '%s' proto: '%s'\n",
			qry->id, ns_name, ns_str ? ns_str : "", zonecut_str,
			qname_str, type_str, (qry->flags.TCP) ? "tcp" : "udp");
	}

	return kr_ok();
}

int kr_resolve_finish(struct kr_request *request, int state)
{
	request->state = state;
	/* Finalize answer and construct whole wire-format (unless dropping). */
	knot_pkt_t *answer = kr_request_ensure_answer(request);
	if (answer) {
		ITERATE_LAYERS(request, NULL, answer_finalize);
		answer_finalize(request);

		/* Defensive style, in case someone has forgotten.
		 * Beware: non-empty answers do make sense even with SERVFAIL case, etc. */
		if (request->state != KR_STATE_DONE) {
			uint8_t *wire = answer->wire;
			switch (knot_wire_get_rcode(wire)) {
			case KNOT_RCODE_NOERROR:
			case KNOT_RCODE_NXDOMAIN:
				knot_wire_clear_ad(wire);
				knot_wire_clear_aa(wire);
				knot_wire_set_rcode(wire, KNOT_RCODE_SERVFAIL);
			}
		}
	}

	ITERATE_LAYERS(request, NULL, finish);

	struct kr_rplan *rplan = &request->rplan;
	struct kr_query *last = kr_rplan_last(rplan);
	VERBOSE_MSG(last, "finished in state: %d, queries: %zu, mempool: %zu B\n",
		  request->state, rplan->resolved.len, (size_t) mp_total_size(request->pool.ctx));

	/* Trace request finish */
	if (request->trace_finish) {
		request->trace_finish(request);
	}

	/* Uninstall all tracepoints */
	request->trace_finish = NULL;
	request->trace_log = NULL;

	return KR_STATE_DONE;
}

struct kr_rplan *kr_resolve_plan(struct kr_request *request)
{
	if (request) {
		return &request->rplan;
	}
	return NULL;
}

knot_mm_t *kr_resolve_pool(struct kr_request *request)
{
	if (request) {
		return &request->pool;
	}
	return NULL;
}

static int ede_priority(int info_code)
{
	switch(info_code) {
	case KNOT_EDNS_EDE_DNSKEY_BIT:
	case KNOT_EDNS_EDE_DNSKEY_MISS:
	case KNOT_EDNS_EDE_SIG_EXPIRED:
	case KNOT_EDNS_EDE_SIG_NOTYET:
	case KNOT_EDNS_EDE_RRSIG_MISS:
	case KNOT_EDNS_EDE_NSEC_MISS:
		return 900;  /* Specific DNSSEC failures */
	case KNOT_EDNS_EDE_BOGUS:
		return 800;  /* Generic DNSSEC failure */
	case KNOT_EDNS_EDE_FORGED:
	case KNOT_EDNS_EDE_FILTERED:
		return 700;  /* Considered hard fail by firefox */
	case KNOT_EDNS_EDE_PROHIBITED:
	case KNOT_EDNS_EDE_BLOCKED:
	case KNOT_EDNS_EDE_CENSORED:
		return 600;  /* Policy related */
	case KNOT_EDNS_EDE_DNSKEY_ALG:
	case KNOT_EDNS_EDE_DS_DIGEST:
		return 500;  /* Non-critical DNSSEC issues */
	case KNOT_EDNS_EDE_STALE:
	case KNOT_EDNS_EDE_STALE_NXD:
		return 300;  /* Serve-stale answers. */
	case KNOT_EDNS_EDE_INDETERMINATE:
	case KNOT_EDNS_EDE_CACHED_ERR:
	case KNOT_EDNS_EDE_NOT_READY:
	case KNOT_EDNS_EDE_NOTAUTH:
	case KNOT_EDNS_EDE_NOTSUP:
	case KNOT_EDNS_EDE_NREACH_AUTH:
	case KNOT_EDNS_EDE_NETWORK:
	case KNOT_EDNS_EDE_INV_DATA:
		return 200;  /* Assorted codes */
	case KNOT_EDNS_EDE_OTHER:
		return 100;  /* Most generic catch-all error */
	case KNOT_EDNS_EDE_NONE:
		return 0;  /* No error - allow overriding */
	default:
		kr_assert(false);  /* Unknown info_code */
		return 50;
	}
}

int kr_request_set_extended_error(struct kr_request *request, int info_code, const char *extra_text)
{
	if (kr_fails_assert(request))
		return KNOT_EDNS_EDE_NONE;

	struct kr_extended_error *ede = &request->extended_error;

	/* Clear any previously set error. */
	if (info_code == KNOT_EDNS_EDE_NONE) {
		kr_assert(extra_text == NULL);
		ede->info_code = KNOT_EDNS_EDE_NONE;
		ede->extra_text = NULL;
		return KNOT_EDNS_EDE_NONE;
	}

	if (ede_priority(info_code) >= ede_priority(ede->info_code)) {
		ede->info_code = info_code;
		ede->extra_text = extra_text;
	}

	return ede->info_code;
}

#undef VERBOSE_MSG<|MERGE_RESOLUTION|>--- conflicted
+++ resolved
@@ -27,9 +27,6 @@
 #define KNOT_EDNS_OPTION_COOKIE 10
 #endif /* ENABLE_COOKIES */
 
-<<<<<<< HEAD
-#define VERBOSE_MSG(qry, ...) kr_log_q((qry), RESOLVER,  __VA_ARGS__)
-
 /** Magic defaults */
 #ifndef LRU_RTT_SIZE
 #define LRU_RTT_SIZE 65536 /**< NS RTT cache size */
@@ -48,8 +45,6 @@
 static struct kr_context the_resolver_value = {{0}};
 struct kr_context *the_resolver = NULL;
 
-=======
->>>>>>> b6bc7062
 bool kr_rank_check(uint8_t rank)
 {
 	switch (rank & ~KR_RANK_AUTH) {
