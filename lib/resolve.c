/*  Copyright (C) CZ.NIC, z.s.p.o. <knot-resolver@labs.nic.cz>
 *  SPDX-License-Identifier: GPL-3.0-or-later
 */

#include "lib/resolve-impl.h"

#include <ctype.h>
#include <inttypes.h>
#include <stdio.h>
#include <fcntl.h>
#include <arpa/inet.h>
#include <libknot/rrtype/rdname.h>
#include <libknot/descriptor.h>
#include <ucw/mempool.h>
#include <sys/socket.h>
#include "lib/resolve.h"
#include "lib/layer.h"
#include "lib/rplan.h"
#include "lib/layer/iterate.h"
#include "lib/dnssec/ta.h"
#include "lib/dnssec.h"
#if ENABLE_COOKIES
#include "lib/cookies/control.h"
#include "lib/cookies/helper.h"
#include "lib/cookies/nonce.h"
#else /* Define compatibility macros */
#define KNOT_EDNS_OPTION_COOKIE 10
#endif /* ENABLE_COOKIES */

/** Magic defaults */
#ifndef LRU_RTT_SIZE
#define LRU_RTT_SIZE 65536 /**< NS RTT cache size */
#endif
#ifndef LRU_REP_SIZE
#define LRU_REP_SIZE (LRU_RTT_SIZE / 4) /**< NS reputation cache size */
#endif
#ifndef LRU_COOKIES_SIZE
	#if ENABLE_COOKIES
	#define LRU_COOKIES_SIZE LRU_RTT_SIZE /**< DNS cookies cache size. */
	#else
	#define LRU_COOKIES_SIZE LRU_ASSOC /* simpler than guards everywhere */
	#endif
#endif

static struct kr_context the_resolver_value = {{0}};
struct kr_context *the_resolver = NULL;

bool kr_rank_check(uint8_t rank)
{
	switch (rank & ~KR_RANK_AUTH) {
	case KR_RANK_INITIAL:
	case KR_RANK_OMIT:
	case KR_RANK_TRY:
	case KR_RANK_INDET:
	case KR_RANK_BOGUS:
	case KR_RANK_MISMATCH:
	case KR_RANK_MISSING:
	case KR_RANK_INSECURE:
	case KR_RANK_SECURE:
		return true;
	default:
		return false;
	}
}

bool kr_rank_test(uint8_t rank, uint8_t kr_flag)
{
	if (kr_fails_assert(kr_rank_check(rank) && kr_rank_check(kr_flag)))
		return false;
	if (kr_flag == KR_RANK_AUTH) {
		return rank & KR_RANK_AUTH;
	}
	if (kr_fails_assert(!(kr_flag & KR_RANK_AUTH)))
		return false;
	/* The rest are exclusive values - exactly one has to be set. */
	return (rank & ~KR_RANK_AUTH) == kr_flag;
}

/** @internal Set @a yielded to all RRs with matching @a qry_uid. */
void set_yield(ranked_rr_array_t *array, const uint32_t qry_uid, const bool yielded)
{
	for (unsigned i = 0; i < array->len; ++i) {
		ranked_rr_array_entry_t *entry = array->at[i];
		if (entry->qry_uid == qry_uid) {
			entry->yielded = yielded;
		}
	}
}

/**
 * @internal Defer execution of current query.
 * The current layer state and input will be pushed to a stack and resumed on next iteration.
 */
int consume_yield(kr_layer_t *ctx, knot_pkt_t *pkt)
{
	struct kr_request *req = ctx->req;
	size_t pkt_size = pkt->size;
	if (knot_pkt_has_tsig(pkt)) {
		pkt_size += pkt->tsig_wire.len;
	}
	knot_pkt_t *pkt_copy = knot_pkt_new(NULL, pkt_size, &req->pool);
	struct kr_layer_pickle *pickle = mm_alloc(&req->pool, sizeof(*pickle));
	if (pickle && pkt_copy && knot_pkt_copy(pkt_copy, pkt) == 0) {
		struct kr_query *qry = req->current_query;
		pickle->api = ctx->api;
		pickle->state = ctx->state;
		pickle->pkt = pkt_copy;
		pickle->next = qry->deferred;
		qry->deferred = pickle;
		set_yield(&req->answ_selected, qry->uid, true);
		set_yield(&req->auth_selected, qry->uid, true);
		return kr_ok();
	}
	return kr_error(ENOMEM);
}

static int edns_put(knot_pkt_t *pkt, bool reclaim)
{
	if (!pkt->opt_rr) {
		return kr_ok();
	}
	if (reclaim) {
		/* Reclaim reserved size. */
		int ret = knot_pkt_reclaim(pkt, knot_edns_wire_size(pkt->opt_rr));
		if (ret != 0) {
			return ret;
		}
	}
	/* Write to packet. */
	if (kr_fails_assert(pkt->current == KNOT_ADDITIONAL))
		return kr_error(EINVAL);
	return knot_pkt_put(pkt, KNOT_COMPR_HINT_NONE, pkt->opt_rr, KNOT_PF_FREE);
}

/** Removes last EDNS OPT RR written to the packet. */
static int edns_erase_and_reserve(knot_pkt_t *pkt)
{
	/* Nothing to be done. */
	if (!pkt || !pkt->opt_rr) {
		return 0;
	}

	/* Fail if the data are located elsewhere than at the end of packet. */
	if (pkt->current != KNOT_ADDITIONAL ||
	    pkt->opt_rr != &pkt->rr[pkt->rrset_count - 1]) {
		return -1;
	}

	size_t len = knot_rrset_size(pkt->opt_rr);
	int16_t rr_removed = pkt->opt_rr->rrs.count;
	/* Decrease rrset counters. */
	pkt->rrset_count -= 1;
	pkt->sections[pkt->current].count -= 1;
	pkt->size -= len;
	knot_wire_add_arcount(pkt->wire, -rr_removed); /* ADDITIONAL */

	pkt->opt_rr = NULL;

	/* Reserve the freed space. */
	return knot_pkt_reserve(pkt, len);
}

static inline size_t edns_padding_option_size(int32_t tls_padding)
{
	if (tls_padding == -1)
		/* FIXME: we do not know how to reserve space for the
		 * default padding policy, since we can't predict what
		 * it will select. So i'm just guessing :/ */
		return KNOT_EDNS_OPTION_HDRLEN + 512;
	if (tls_padding >= 2)
		return KNOT_EDNS_OPTION_HDRLEN + tls_padding;

	return 0;
}

static int edns_create(knot_pkt_t *pkt, const struct kr_request *req)
{
	pkt->opt_rr = knot_rrset_copy(req->ctx->upstream_opt_rr, &pkt->mm);
	size_t wire_size = knot_edns_wire_size(pkt->opt_rr);
#if ENABLE_COOKIES
	if (req->ctx->cookie_ctx.clnt.enabled ||
	    req->ctx->cookie_ctx.srvr.enabled) {
		wire_size += KR_COOKIE_OPT_MAX_LEN;
	}
#endif /* ENABLE_COOKIES */
	if (req->qsource.flags.tls || req->qsource.comm_flags.tls) {
		wire_size += edns_padding_option_size(req->ctx->tls_padding);
	}
	return knot_pkt_reserve(pkt, wire_size);
}

/**
 * @param all_secure optionally &&-combine security of written RRs into its value.
 *		     (i.e. if you pass a pointer to false, it will always remain)
 * @param all_cname optionally output if all written RRs are CNAMEs and RRSIGs of CNAMEs
 * @return error code, ignoring if forced to truncate the packet.
 */
static int write_extra_ranked_records(const ranked_rr_array_t *arr, uint16_t reorder,
				      knot_pkt_t *answer, bool *all_secure, bool *all_cname)
{
	const bool has_dnssec = knot_pkt_has_dnssec(answer);
	bool all_sec = true;
	bool all_cn = (all_cname != NULL); /* optim.: init as false if not needed */
	int err = kr_ok();

	for (size_t i = 0; i < arr->len; ++i) {
		ranked_rr_array_entry_t * entry = arr->at[i];
		kr_assert(!entry->in_progress);
		if (!entry->to_wire) {
			continue;
		}
		knot_rrset_t *rr = entry->rr;
		if (!has_dnssec) {
			if (rr->type != knot_pkt_qtype(answer) && knot_rrtype_is_dnssec(rr->type)) {
				continue;
			}
		}
		err = knot_pkt_put_rotate(answer, 0, rr, reorder, 0);
		if (err != KNOT_EOK) {
			if (err == KNOT_ESPACE) {
				err = kr_ok();
			}
			break;
		}

		if (rr->type != KNOT_RRTYPE_RRSIG) {
			all_sec = all_sec && kr_rank_test(entry->rank, KR_RANK_SECURE);
		}
		all_cn = all_cn && kr_rrset_type_maysig(entry->rr) == KNOT_RRTYPE_CNAME;
	}

	if (all_secure) {
		*all_secure = *all_secure && all_sec;
	}
	if (all_cname) {
		*all_cname = all_cn;
	}
	return err;
}

static int pkt_padding(knot_pkt_t *packet, int32_t padding)
{
	knot_rrset_t *opt_rr = packet->opt_rr;
	int32_t pad_bytes = -1;

	if (padding == -1) { /* use the default padding policy from libknot */
		const size_t block_size = knot_wire_get_qr(packet->wire)
					? KNOT_EDNS_ALIGNMENT_RESPONSE_DEFAULT
				#if KNOT_VERSION_HEX < 0x030200
					: KNOT_EDNS_ALIGNMENT_QUERY_DEFALT;
				#else
					: KNOT_EDNS_ALIGNMENT_QUERY_DEFAULT;
				#endif
		pad_bytes = knot_edns_alignment_size(packet->size, knot_rrset_size(opt_rr),
							block_size);
	}
	if (padding >= 2) {
		int32_t max_pad_bytes = knot_edns_get_payload(opt_rr) - (packet->size + knot_rrset_size(opt_rr));
		pad_bytes = MIN(knot_edns_alignment_size(packet->size, knot_rrset_size(opt_rr), padding),
				max_pad_bytes);
	}

	if (pad_bytes >= 0) {
		uint8_t zeros[MAX(1, pad_bytes)];
		memset(zeros, 0, sizeof(zeros));
		int r = knot_edns_add_option(opt_rr, KNOT_EDNS_OPTION_PADDING,
					     pad_bytes, zeros, &packet->mm);
		if (r != KNOT_EOK) {
			knot_rrset_clear(opt_rr, &packet->mm);
			return kr_error(r);
		}
	}
	return kr_ok();
}

/** @internal Add an EDNS padding RR into the answer if requested and required. */
static int answer_padding(struct kr_request *request)
{
	if (kr_fails_assert(request && request->answer && request->ctx))
		return kr_error(EINVAL);
	if (!request->qsource.flags.tls && !request->qsource.comm_flags.tls) {
		/* Not meaningful to pad without encryption. */
		return kr_ok();
	}
	return pkt_padding(request->answer, request->ctx->tls_padding);
}

/* Make a clean SERVFAIL answer. */
static void answer_fail(struct kr_request *request)
{
	/* Note: OPT in SERVFAIL response is still useful for cookies/additional info. */
	if (kr_log_is_debug(RESOLVER, request))  /* logging optimization */
		kr_log_req(request, 0, 0, RESOLVER,
			"request failed, answering with empty SERVFAIL\n");
	knot_pkt_t *answer = request->answer;
	knot_rrset_t *opt_rr = answer->opt_rr; /* it gets NULLed below */
	int ret = kr_pkt_clear_payload(answer);
	knot_wire_clear_ad(answer->wire);
	knot_wire_clear_aa(answer->wire);
	knot_wire_set_rcode(answer->wire, KNOT_RCODE_SERVFAIL);
	if (ret == 0 && opt_rr) {
		knot_pkt_begin(answer, KNOT_ADDITIONAL);
		answer->opt_rr = opt_rr;
		answer_padding(request); /* Ignore failed padding in SERVFAIL answer. */
		edns_put(answer, false);
	}
}

/* Append EDNS records into the answer. */
static int answer_append_edns(struct kr_request *request)
{
	knot_pkt_t *answer = request->answer;
	if (!answer->opt_rr)
		return kr_ok();
	int ret = answer_padding(request);
	if (!ret) ret = knot_pkt_begin(answer, KNOT_ADDITIONAL);
	if (!ret) ret = knot_pkt_put(answer, KNOT_COMPR_HINT_NONE,
				     answer->opt_rr, KNOT_PF_FREE);
	return ret;
}

static void answer_finalize(struct kr_request *request)
{
	struct kr_rplan *rplan = &request->rplan;
	knot_pkt_t *answer = request->answer;
	const uint8_t *q_wire = request->qsource.packet->wire;

	if (answer->rrset_count != 0) {
		/* Non-standard: we assume the answer had been constructed.
		 * Let's check we don't have a "collision". */
		const ranked_rr_array_t *selected[] = kr_request_selected(request);
		for (int psec = KNOT_ANSWER; psec <= KNOT_ADDITIONAL; ++psec) {
			const ranked_rr_array_t *arr = selected[psec];
			for (ssize_t i = 0; i < arr->len; ++i) {
				if (kr_fails_assert(!arr->at[i]->to_wire)) {
					answer_fail(request);
					return;
				}
			}
		}
		/* We only add EDNS, and we even assume AD bit was correct. */
		if (answer_append_edns(request)) {
			answer_fail(request);
			return;
		}
		return;
	}

	struct kr_query *const last =
		rplan->resolved.len > 0 ? array_tail(rplan->resolved) : NULL;
		/* TODO  ^^^^ this is slightly fragile */

	if (!last) {
		/* Suspicious: no kr_query got resolved (not even from cache),
		 * so let's (defensively) SERVFAIL the request.
		 * ATM many checks below depend on `last` anyway,
		 * so this helps to avoid surprises. */
		answer_fail(request);
		return;
	}
	/* TODO: clean this up in !660 or followup, and it isn't foolproof anyway. */
	if (last->flags.DNSSEC_BOGUS
	    || (rplan->pending.len > 0 && array_tail(rplan->pending)->flags.DNSSEC_BOGUS)) {
		if (!knot_wire_get_cd(q_wire)) {
			answer_fail(request);
			return;
		}
	}

	/* AD flag.  We can only change `secure` from true to false.
	 * Be conservative.  Primary approach: check ranks of all RRs in wire.
	 * Only "negative answers" need special handling. */
	bool secure = request->state == KR_STATE_DONE /*< suspicious otherwise */
		&& knot_pkt_qtype(answer) != KNOT_RRTYPE_RRSIG;
	if (last->flags.STUB) {
		secure = false; /* don't trust forwarding for now */
	}
	if (last->flags.DNSSEC_OPTOUT) {
		VERBOSE_MSG(last, "insecure because of opt-out\n");
		secure = false; /* the last answer is insecure due to opt-out */
	}

	/* Write all RRsets meant for the answer. */
	bool answ_all_cnames = false/*arbitrary*/;
	if (knot_pkt_begin(answer, KNOT_ANSWER)
	    || write_extra_ranked_records(&request->answ_selected, last->reorder,
					answer, &secure, &answ_all_cnames)
	    || knot_pkt_begin(answer, KNOT_AUTHORITY)
	    || write_extra_ranked_records(&request->auth_selected, last->reorder,
					answer, &secure, NULL)
	    || knot_pkt_begin(answer, KNOT_ADDITIONAL)
	    || write_extra_ranked_records(&request->add_selected, last->reorder,
					answer, NULL/*not relevant to AD*/, NULL)
	    || answer_append_edns(request)
	   )
	{
		answer_fail(request);
		return;
	}

	/* AD: "negative answers" need more handling. */
	if (kr_response_classify(answer) != PKT_NOERROR
	    /* Additionally check for CNAME chains that "end in NODATA",
	     * as those would also be PKT_NOERROR. */
	    || (answ_all_cnames && knot_pkt_qtype(answer) != KNOT_RRTYPE_CNAME)) {

		secure = secure && last->flags.DNSSEC_WANT
			&& !last->flags.DNSSEC_BOGUS && !last->flags.DNSSEC_INSECURE;
	}

	if (secure) {
		struct kr_query *cname_parent = last->cname_parent;
		while (cname_parent != NULL) {
			if (cname_parent->flags.DNSSEC_OPTOUT) {
				secure = false;
				break;
			}
			cname_parent = cname_parent->cname_parent;
		}
	}

	/* No detailed analysis ATM, just _SECURE or not.
	 * LATER: request->rank might better be computed in validator's finish phase. */
	VERBOSE_MSG(last, "AD: request%s classified as SECURE\n", secure ? "" : " NOT");
	request->rank = secure ? KR_RANK_SECURE : KR_RANK_INITIAL;

	/* Set AD if secure and AD bit "was requested". */
	if (secure && !knot_wire_get_cd(q_wire)
	    && (knot_pkt_has_dnssec(answer) || knot_wire_get_ad(q_wire))) {
		knot_wire_set_ad(answer->wire);
	}
}

static int query_finalize(struct kr_request *request, struct kr_query *qry, knot_pkt_t *pkt)
{
	knot_pkt_begin(pkt, KNOT_ADDITIONAL);
	const bool is_iter = !(qry->flags.STUB || qry->flags.FORWARD);
	if (!is_iter)
		knot_wire_set_rd(pkt->wire);
	// The rest of this function is all about EDNS.
	if (qry->flags.NO_EDNS)
		return kr_ok();
	// Replace any EDNS records from any previous iteration.
	int ret = edns_erase_and_reserve(pkt);
	if (ret == 0) ret = edns_create(pkt, request);
	if (ret) return ret;

	if (!qry->flags.STUB)
		knot_edns_set_do(pkt->opt_rr);

	// CD flag is a bit controversial for .FORWARD:
	//  The original DNSSEC RFCs assume that if someone is validating,
	//  they will use CD=1 in requests to upstream.  The intention was that
	//  this way both sides could use independent sets of trust anchors.
	//
	//  However, in practice the trust anchor differences seem rather rare/small.
	//  And some of the normal use cases get harmed.  With CD=1, the upstream
	//  (e.g. 1.1.1.1) can keep returning a cached bogus answer, even though they could
	//  instead retry with a different authoritative server and get a good one.
	//
	//  Therefore if we want validaton (CD from client, negative trust anchors),
	//  we send CD=0 and then propagate returned SERVFAIL (but some retry logic remains).
	//
	//  Theoretically it might be best to use both CD=0 and CD=1, with either of them
	//  in some kind of DNSSEC fallback, but I see bad complexity/improvement ratio.
	if (is_iter) {
		knot_wire_set_cd(pkt->wire);
	} else {
		if (knot_wire_get_cd(request->qsource.packet->wire) || !qry->flags.DNSSEC_WANT)
			knot_wire_set_cd(pkt->wire);
	}

	return kr_ok();
}

int kr_resolver_init(module_array_t *modules, knot_mm_t *pool)
{
	the_resolver = &the_resolver_value;

	/* Default options (request flags). */
	the_resolver->options.REORDER_RR = true;
	the_resolver->vld_limit_crypto = KR_VLD_LIMIT_CRYPTO_DEFAULT;

	/* Open resolution context */
	the_resolver->trust_anchors = trie_create(NULL);
	the_resolver->negative_anchors = trie_create(NULL);
	the_resolver->pool = pool;
	the_resolver->modules = modules;
	the_resolver->cache_rtt_tout_retry_interval = KR_NS_TIMEOUT_RETRY_INTERVAL;
	/* Create OPT RR */
	the_resolver->downstream_opt_rr = mm_alloc(pool, sizeof(knot_rrset_t));
	the_resolver->upstream_opt_rr = mm_alloc(pool, sizeof(knot_rrset_t));
	if (!the_resolver->downstream_opt_rr || !the_resolver->upstream_opt_rr) {
		return kr_error(ENOMEM);
	}
	knot_edns_init(the_resolver->downstream_opt_rr, KR_EDNS_PAYLOAD, 0, KR_EDNS_VERSION, pool);
	knot_edns_init(the_resolver->upstream_opt_rr, KR_EDNS_PAYLOAD, 0, KR_EDNS_VERSION, pool);
	/* Use default TLS padding */
	the_resolver->tls_padding = -1;
	/* Empty init; filled via ./lua/postconfig.lua */
	kr_zonecut_init(&the_resolver->root_hints, (const uint8_t *)"", pool);
	lru_create(&the_resolver->cache_cookie, LRU_COOKIES_SIZE, NULL, NULL);

	return kr_ok();
}

void kr_resolver_deinit(void)
{
	kr_zonecut_deinit(&the_resolver->root_hints);
	kr_cache_close(&the_resolver->cache);

	/* The LRUs are currently malloc-ated and need to be freed. */
	lru_free(the_resolver->cache_cookie);

	kr_ta_clear(the_resolver->trust_anchors);
	trie_free(the_resolver->trust_anchors);
	kr_ta_clear(the_resolver->negative_anchors);
	trie_free(the_resolver->negative_anchors);

	the_resolver = NULL;
}

int kr_resolve_begin(struct kr_request *request, struct kr_context *ctx)
{
	/* Initialize request */
	request->ctx = ctx;
	request->answer = NULL;
	request->options = ctx->options;
	request->state = KR_STATE_CONSUME;
	request->current_query = NULL;
	array_init(request->answ_selected);
	array_init(request->auth_selected);
	array_init(request->add_selected);
	request->answ_validated = false;
	request->auth_validated = false;
	request->rank = KR_RANK_INITIAL;
	request->trace_log = NULL;
	request->trace_finish = NULL;

	/* Expect first query */
	kr_rplan_init(&request->rplan, request, &request->pool);
	return KR_STATE_CONSUME;
}

static int resolve_query(struct kr_request *request, const knot_pkt_t *packet)
{
	struct kr_rplan *rplan = &request->rplan;
	const knot_dname_t *qname = knot_pkt_qname(packet);
	uint16_t qclass = knot_pkt_qclass(packet);
	uint16_t qtype = knot_pkt_qtype(packet);
	struct kr_query *qry = NULL;
	struct kr_context *ctx = request->ctx;
	struct kr_cookie_ctx *cookie_ctx = ctx ? &ctx->cookie_ctx : NULL;

	if (qname != NULL) {
		qry = kr_rplan_push(rplan, NULL, qname, qclass, qtype);
	} else if (cookie_ctx && cookie_ctx->srvr.enabled &&
		   knot_wire_get_qdcount(packet->wire) == 0 &&
		   knot_pkt_has_edns(packet) &&
		   knot_pkt_edns_option(packet, KNOT_EDNS_OPTION_COOKIE)) {
		/* Plan empty query only for cookies. */
		qry = kr_rplan_push_empty(rplan, NULL);
	}
	if (!qry) {
		return KR_STATE_FAIL;
	}

	if (qname != NULL) {
		/* Deferred zone cut lookup for this query. */
		qry->flags.AWAIT_CUT = true;
		/* Want DNSSEC if it's possible to secure this name (e.g. is covered by any TA) */
		if ((knot_wire_get_ad(packet->wire) || knot_pkt_has_dnssec(packet)) &&
		    kr_ta_closest(request->ctx, qry->sname, qtype)) {
			qry->flags.DNSSEC_WANT = true;
		}
	}

	/* Expect answer, pop if satisfied immediately */
	ITERATE_LAYERS(request, qry, begin);
	if ((request->state & KR_STATE_DONE) != 0) {
		kr_rplan_pop(rplan, qry);
	} else if (qname == NULL) {
		/* it is an empty query which must be resolved by
		   `begin` layer of cookie module.
		   If query isn't resolved, fail. */
		request->state = KR_STATE_FAIL;
	}
	return request->state;
}

knot_rrset_t* kr_request_ensure_edns(struct kr_request *request)
{
	kr_require(request && request->answer && request->qsource.packet && request->ctx);
	knot_pkt_t* answer = request->answer;
	bool want_edns = knot_pkt_has_edns(request->qsource.packet);
	if (!want_edns) {
		kr_assert(!answer->opt_rr);
		return answer->opt_rr;
	} else if (answer->opt_rr) {
		return answer->opt_rr;
	}

	kr_assert(request->ctx->downstream_opt_rr);
	answer->opt_rr = knot_rrset_copy(request->ctx->downstream_opt_rr, &answer->mm);
	if (!answer->opt_rr)
		return NULL;
	if (knot_pkt_has_dnssec(request->qsource.packet))
		knot_edns_set_do(answer->opt_rr);
	return answer->opt_rr;
}

knot_pkt_t *kr_request_ensure_answer(struct kr_request *request)
{
	if (request->options.NO_ANSWER) {
		kr_assert(request->state & KR_STATE_FAIL);
		return NULL;
	}
	if (request->answer)
		return request->answer;

	const knot_pkt_t *qs_pkt = request->qsource.packet;
	if (kr_fails_assert(qs_pkt))
		goto fail;
	// Find answer_max: limit on DNS wire length.
	uint16_t answer_max;
	const struct kr_request_qsource_flags *qs_flags = &request->qsource.flags;
	const struct kr_request_qsource_flags *qs_cflags = &request->qsource.comm_flags;
	if (kr_fails_assert(!(qs_flags->tls || qs_cflags->tls) || qs_flags->tcp || qs_cflags->http))
		goto fail;
	if (!request->qsource.addr || qs_flags->tcp || qs_cflags->tcp) {
		// not on UDP
		answer_max = KNOT_WIRE_MAX_PKTSIZE;
	} else if (knot_pkt_has_edns(qs_pkt)) {
		// UDP with EDNS
		answer_max = MIN(knot_edns_get_payload(qs_pkt->opt_rr),
				 knot_edns_get_payload(request->ctx->downstream_opt_rr));
		answer_max = MAX(answer_max, KNOT_WIRE_MIN_PKTSIZE);
	} else {
		// UDP without EDNS
		answer_max = KNOT_WIRE_MIN_PKTSIZE;
	}

	// Allocate the packet.
	uint8_t *wire = NULL;
	if (request->alloc_wire_cb) {
		wire = request->alloc_wire_cb(request, &answer_max);
		if (!wire)
			goto enomem;
	}
	knot_pkt_t *answer = request->answer =
		knot_pkt_new(wire, answer_max, &request->pool);
	if (!answer || knot_pkt_init_response(answer, qs_pkt) != 0) {
		kr_assert(!answer); // otherwise we messed something up
		goto enomem;
	}
	if (!wire)
		wire = answer->wire;

	// Much was done by knot_pkt_init_response()
	knot_wire_set_ra(wire);
	knot_wire_set_rcode(wire, KNOT_RCODE_NOERROR);
	if (knot_wire_get_cd(qs_pkt->wire)) {
		knot_wire_set_cd(wire);
	}

	// Prepare EDNS if required.
	if (knot_pkt_has_edns(qs_pkt) && kr_fails_assert(kr_request_ensure_edns(request)))
		goto enomem; // answer is on mempool, so "leak" is OK

	return request->answer;
enomem:
fail:
	request->state = KR_STATE_FAIL; // TODO: really combine with another flag?
	return request->answer = NULL;
}

int kr_resolve_consume(struct kr_request *request, struct kr_transport **transport, knot_pkt_t *packet)
{
	struct kr_rplan *rplan = &request->rplan;

	/* Empty resolution plan, push packet as the new query */
	if (packet && kr_rplan_empty(rplan)) {
		return resolve_query(request, packet);
	}

	/* Different processing for network error */
	struct kr_query *qry = array_tail(rplan->pending);
	/* Check overall resolution time */
	if (kr_now() - qry->creation_time_mono >= KR_RESOLVE_TIME_LIMIT) {
		kr_query_inform_timeout(request, qry);
		return KR_STATE_FAIL;
	}
	bool tried_tcp = (qry->flags.TCP);
	if (!packet || packet->size == 0)
		return KR_STATE_PRODUCE;

	/* Packet cleared, derandomize QNAME. */
	knot_dname_t *qname_raw = kr_pkt_qname_raw(packet);
	if (qname_raw && qry->secret != 0) {
		randomized_qname_case(qname_raw, qry->secret);
	}
	request->state = KR_STATE_CONSUME;
	if (qry->flags.CACHED) {
		ITERATE_LAYERS(request, qry, consume, packet);
	} else {
		/* Fill in source and latency information. */
		request->upstream.rtt = kr_now() - qry->timestamp_mono;
		request->upstream.transport = transport ? *transport : NULL;
		ITERATE_LAYERS(request, qry, consume, packet);
		/* Clear temporary information */
		request->upstream.transport = NULL;
		request->upstream.rtt = 0;
	}

	if (transport && !qry->flags.CACHED) {
		if (!(request->state & KR_STATE_FAIL)) {
			/* Do not complete NS address resolution on soft-fail. */
			if (kr_fails_assert(packet->wire))
				return KR_STATE_FAIL;
			const int rcode = knot_wire_get_rcode(packet->wire);
			if (rcode != KNOT_RCODE_SERVFAIL && rcode != KNOT_RCODE_REFUSED) {
				qry->flags.AWAIT_IPV6 = false;
				qry->flags.AWAIT_IPV4 = false;
			}
		}
	}

	if (request->state & KR_STATE_FAIL) {
		qry->flags.RESOLVED = false;
	}

	if (!qry->flags.CACHED) {
		if (request->state & KR_STATE_FAIL) {
			if (++request->count_fail_row > KR_CONSUME_FAIL_ROW_LIMIT) {
				if (kr_log_is_debug(RESOLVER, request)) {  /* logging optimization */
					kr_log_req(request, 0, 2, RESOLVER,
						"=> too many failures in a row, "
						"bail out (mitigation for NXNSAttack "
						"CVE-2020-12667)\n");
				}
				if (!qry->flags.NO_NS_FOUND) {
					qry->flags.NO_NS_FOUND = true;
					return KR_STATE_PRODUCE;
				}
				return KR_STATE_FAIL;
			}
		} else {
			request->count_fail_row = 0;
		}
	}

	/* Pop query if resolved. */
	if (request->state == KR_STATE_YIELD) { // NOLINT(bugprone-branch-clone)
		return KR_STATE_PRODUCE; /* Requery */
	} else if (qry->flags.RESOLVED) {
		kr_rplan_pop(rplan, qry);
	} else if (!tried_tcp && (qry->flags.TCP)) {
		return KR_STATE_PRODUCE; /* Requery over TCP */
	} else { /* Clear query flags for next attempt */
		qry->flags.CACHED = false;
		if (!request->options.TCP) {
			qry->flags.TCP = false;
		}
	}

	ITERATE_LAYERS(request, qry, reset);

	/* Do not finish with bogus answer. */
	if (qry->flags.DNSSEC_BOGUS)  {
		if (qry->flags.FORWARD || qry->flags.STUB
				/* Probably CPU exhaustion attempt, so do not retry. */
				|| qry->vld_limit_crypto_remains <= 0) {
			return KR_STATE_FAIL;
		}
		/* Other servers might not have broken DNSSEC. */
		qry->flags.DNSSEC_BOGUS = false;
		return KR_STATE_PRODUCE;
	}

	return kr_rplan_empty(&request->rplan) ? KR_STATE_DONE : KR_STATE_PRODUCE;
}

<<<<<<< HEAD
=======
/** @internal Spawn subrequest in current zone cut (no minimization or lookup). */
static struct kr_query *zone_cut_subreq(struct kr_rplan *rplan, struct kr_query *parent,
                           const knot_dname_t *qname, uint16_t qtype)
{
	struct kr_query *next = kr_rplan_push(rplan, parent, qname, parent->sclass, qtype);
	if (!next) {
		return NULL;
	}
	kr_zonecut_set(&next->zone_cut, parent->zone_cut.name);
	if (kr_zonecut_copy(&next->zone_cut, &parent->zone_cut) != 0 ||
	    kr_zonecut_copy_trust(&next->zone_cut, &parent->zone_cut) != 0) {
		return NULL;
	}
	next->flags.NO_MINIMIZE = true;
	if (parent->flags.DNSSEC_WANT) {
		next->flags.DNSSEC_WANT = true;
	}
	return next;
}

static int forward_trust_chain_check(struct kr_request *request, struct kr_query *qry, bool resume)
{
	struct kr_rplan *rplan = &request->rplan;
	trie_t *trust_anchors = request->ctx->trust_anchors;
	trie_t *negative_anchors = request->ctx->negative_anchors;

	if (qry->parent != NULL &&
	    !(qry->forward_flags.CNAME) &&
	    !(qry->flags.DNS64_MARK) &&
	    knot_dname_in_bailiwick(qry->zone_cut.name, qry->parent->zone_cut.name) >= 0) {
		return KR_STATE_PRODUCE;
	}

	if (kr_fails_assert(qry->flags.FORWARD))
		return KR_STATE_FAIL;

	if (!trust_anchors) {
		qry->flags.AWAIT_CUT = false;
		return KR_STATE_PRODUCE;
	}

	if (qry->flags.DNSSEC_INSECURE) {
		qry->flags.AWAIT_CUT = false;
		return KR_STATE_PRODUCE;
	}

	if (qry->forward_flags.NO_MINIMIZE) {
		qry->flags.AWAIT_CUT = false;
		return KR_STATE_PRODUCE;
	}

	const knot_dname_t *start_name = qry->sname;
	if ((qry->flags.AWAIT_CUT) && !resume) {
		qry->flags.AWAIT_CUT = false;
		const knot_dname_t *longest_ta = kr_ta_closest(request->ctx, qry->sname, qry->stype);
		if (longest_ta) {
			start_name = longest_ta;
			qry->zone_cut.name = knot_dname_copy(start_name, qry->zone_cut.pool);
			qry->flags.DNSSEC_WANT = true;
		} else {
			qry->flags.DNSSEC_WANT = false;
			return KR_STATE_PRODUCE;
		}
	}

	bool has_ta = (qry->zone_cut.trust_anchor != NULL);
	knot_dname_t *ta_name = (has_ta ? qry->zone_cut.trust_anchor->owner : NULL);
	bool refetch_ta = (!has_ta || !knot_dname_is_equal(qry->zone_cut.name, ta_name));
	bool is_dnskey_subreq = kr_rplan_satisfies(qry, ta_name, KNOT_CLASS_IN, KNOT_RRTYPE_DNSKEY);
	bool refetch_key = has_ta && (!qry->zone_cut.key || !knot_dname_is_equal(ta_name, qry->zone_cut.key->owner));
	if (refetch_key && !is_dnskey_subreq) {
		struct kr_query *next = zone_cut_subreq(rplan, qry, ta_name, KNOT_RRTYPE_DNSKEY);
		if (!next) {
			return KR_STATE_FAIL;
		}
		return KR_STATE_DONE;
	}

	int name_offset = 1;
	const knot_dname_t *wanted_name;
	bool nods, ds_req, ns_req, minimized, ns_exist;
	do {
		wanted_name = start_name;
		ds_req = false;
		ns_req = false;
		ns_exist = true;

		int cut_labels = knot_dname_labels(qry->zone_cut.name, NULL);
		int wanted_name_labels = knot_dname_labels(wanted_name, NULL);
		while (wanted_name[0] && wanted_name_labels > cut_labels + name_offset) {
			wanted_name = knot_dname_next_label(wanted_name);
			wanted_name_labels -= 1;
		}
		minimized = (wanted_name != qry->sname);

		for (int i = 0; i < request->rplan.resolved.len; ++i) {
			struct kr_query *q = request->rplan.resolved.at[i];
			if (q->parent == qry &&
			    q->sclass == qry->sclass &&
			    (q->stype == KNOT_RRTYPE_DS || q->stype == KNOT_RRTYPE_NS) &&
			    knot_dname_is_equal(q->sname, wanted_name)) {
				if (q->stype == KNOT_RRTYPE_DS) {
					ds_req = true;
					if (q->flags.CNAME) {
						ns_exist = false;
					} else if (!(q->flags.DNSSEC_OPTOUT)) {
						int ret = kr_dnssec_matches_name_and_type(&request->auth_selected, q->uid,
											  wanted_name, KNOT_RRTYPE_NS);
						ns_exist = (ret == kr_ok());
					}
				} else {
					if (q->flags.CNAME) {
						ns_exist = false;
					}
					ns_req = true;
				}
			}
		}

		if (ds_req && ns_exist && !ns_req && (minimized || resume)) {
			struct kr_query *next = zone_cut_subreq(rplan, qry, wanted_name,
								KNOT_RRTYPE_NS);
			if (!next) {
				return KR_STATE_FAIL;
			}
			return KR_STATE_DONE;
		}

		if (qry->parent == NULL && (qry->flags.CNAME) &&
		    ds_req && ns_req) {
			return KR_STATE_PRODUCE;
		}

		/* set `nods` */
		if ((qry->stype == KNOT_RRTYPE_DS) &&
	            knot_dname_is_equal(wanted_name, qry->sname)) { // NOLINT(bugprone-branch-clone)
			nods = true;
		} else if (resume && !ds_req) {
			nods = false;
		} else if (!minimized && qry->stype != KNOT_RRTYPE_DNSKEY) {
			nods = true;
		} else {
			nods = ds_req;
		}
		name_offset += 1;
	} while (ds_req && (ns_req || !ns_exist) && minimized);

	/* Disable DNSSEC if it enters NTA. */
	if (kr_ta_get(negative_anchors, wanted_name)){
		VERBOSE_MSG(qry, ">< negative TA, going insecure\n");
		qry->flags.DNSSEC_WANT = false;
	}

	/* Enable DNSSEC if enters a new island of trust. */
	bool want_secure = (qry->flags.DNSSEC_WANT) &&
			    !knot_wire_get_cd(request->qsource.packet->wire);
	if (!(qry->flags.DNSSEC_WANT) &&
	    !knot_wire_get_cd(request->qsource.packet->wire) &&
	    kr_ta_get(trust_anchors, wanted_name)) {
		qry->flags.DNSSEC_WANT = true;
		want_secure = true;
		if (kr_log_is_debug_qry(RESOLVER, qry)) {
			KR_DNAME_GET_STR(qname_str, wanted_name);
			VERBOSE_MSG(qry, ">< TA: '%s'\n", qname_str);
		}
	}

	if (want_secure && !qry->zone_cut.trust_anchor) {
		knot_rrset_t *ta_rr = kr_ta_get(trust_anchors, wanted_name);
		if (!ta_rr) {
			char name[] = "\0";
			ta_rr = kr_ta_get(trust_anchors, (knot_dname_t*)name);
		}
		if (ta_rr) {
			qry->zone_cut.trust_anchor = knot_rrset_copy(ta_rr, qry->zone_cut.pool);
		}
	}

	has_ta = (qry->zone_cut.trust_anchor != NULL);
	ta_name = (has_ta ? qry->zone_cut.trust_anchor->owner : NULL);
	refetch_ta = (!has_ta || !knot_dname_is_equal(wanted_name, ta_name));
	if (!nods && want_secure && refetch_ta) {
		struct kr_query *next = zone_cut_subreq(rplan, qry, wanted_name,
							KNOT_RRTYPE_DS);
		if (!next) {
			return KR_STATE_FAIL;
		}
		return KR_STATE_DONE;
	}

	/* Try to fetch missing DNSKEY.
	 * Do not fetch if this is a DNSKEY subrequest to avoid circular dependency. */
	is_dnskey_subreq = kr_rplan_satisfies(qry, ta_name, KNOT_CLASS_IN, KNOT_RRTYPE_DNSKEY);
	refetch_key = has_ta && (!qry->zone_cut.key || !knot_dname_is_equal(ta_name, qry->zone_cut.key->owner));
	if (want_secure && refetch_key && !is_dnskey_subreq) {
		struct kr_query *next = zone_cut_subreq(rplan, qry, ta_name, KNOT_RRTYPE_DNSKEY);
		if (!next) {
			return KR_STATE_FAIL;
		}
		return KR_STATE_DONE;
	}

	return KR_STATE_PRODUCE;
}

/* @todo: Validator refactoring, keep this in driver for now. */
static int trust_chain_check(struct kr_request *request, struct kr_query *qry)
{
	struct kr_rplan *rplan = &request->rplan;
	trie_t *trust_anchors = request->ctx->trust_anchors;
	trie_t *negative_anchors = request->ctx->negative_anchors;

	/* Disable DNSSEC if it enters NTA. */
	if (kr_ta_get(negative_anchors, qry->zone_cut.name)){
		VERBOSE_MSG(qry, ">< negative TA, going insecure\n");
		qry->flags.DNSSEC_WANT = false;
		qry->flags.DNSSEC_INSECURE = true;
	}
	if (qry->flags.DNSSEC_NODS) {
		/* This is the next query iteration with minimized qname.
		 * At previous iteration DS non-existence has been proven */
		VERBOSE_MSG(qry, "<= DS doesn't exist, going insecure\n");
		qry->flags.DNSSEC_NODS = false;
		qry->flags.DNSSEC_WANT = false;
		qry->flags.DNSSEC_INSECURE = true;
	}
	/* Enable DNSSEC if entering a new (or different) island of trust,
	 * and update the TA RRset if required. */
	const bool has_cd = knot_wire_get_cd(request->qsource.packet->wire);
	knot_rrset_t *ta_rr = kr_ta_get(trust_anchors, qry->zone_cut.name);
	if (!has_cd && ta_rr) {
		qry->flags.DNSSEC_WANT = true;
		if (qry->zone_cut.trust_anchor == NULL
		    || !knot_dname_is_equal(qry->zone_cut.trust_anchor->owner, qry->zone_cut.name)) {
			mm_free(qry->zone_cut.pool, qry->zone_cut.trust_anchor);
			qry->zone_cut.trust_anchor = knot_rrset_copy(ta_rr, qry->zone_cut.pool);

			if (kr_log_is_debug_qry(RESOLVER, qry)) {
				KR_DNAME_GET_STR(qname_str, ta_rr->owner);
				VERBOSE_MSG(qry, ">< TA: '%s'\n", qname_str);
			}
		}
	}

	/* Try to fetch missing DS (from above the cut). */
	const bool has_ta = (qry->zone_cut.trust_anchor != NULL);
	const knot_dname_t *ta_name = (has_ta ? qry->zone_cut.trust_anchor->owner : NULL);
	const bool refetch_ta = !has_ta || !knot_dname_is_equal(qry->zone_cut.name, ta_name);
	const bool want_secure = qry->flags.DNSSEC_WANT && !has_cd;
	if (want_secure && refetch_ta) {
		/* @todo we could fetch the information from the parent cut, but we don't remember that now */
		struct kr_query *next = kr_rplan_push(rplan, qry, qry->zone_cut.name, qry->sclass, KNOT_RRTYPE_DS);
		if (!next) {
			return KR_STATE_FAIL;
		}
		next->flags.AWAIT_CUT = true;
		next->flags.DNSSEC_WANT = true;
		return KR_STATE_DONE;
	}
	/* Try to fetch missing DNSKEY (either missing or above current cut).
	 * Do not fetch if this is a DNSKEY subrequest to avoid circular dependency. */
	const bool is_dnskey_subreq = kr_rplan_satisfies(qry, ta_name, KNOT_CLASS_IN, KNOT_RRTYPE_DNSKEY);
	const bool refetch_key = has_ta && (!qry->zone_cut.key || !knot_dname_is_equal(ta_name, qry->zone_cut.key->owner));
	if (want_secure && refetch_key && !is_dnskey_subreq) {
		struct kr_query *next = zone_cut_subreq(rplan, qry, ta_name, KNOT_RRTYPE_DNSKEY);
		if (!next) {
			return KR_STATE_FAIL;
		}
		return KR_STATE_DONE;
	}

	return KR_STATE_PRODUCE;
}

/** @internal Check current zone cut status and credibility, spawn subrequests if needed. */
static int zone_cut_check(struct kr_request *request, struct kr_query *qry, knot_pkt_t *packet)
/* TODO: using cache on this point in this way just isn't nice; remove in time */
{
	/* Stub mode, just forward and do not solve cut. */
	if (qry->flags.STUB) {
		return KR_STATE_PRODUCE;
	}

	/* Forwarding to upstream resolver mode.
	 * Since forwarding targets already are in qry->ns -
	 * cut fetching is not needed. */
	if (qry->flags.FORWARD) {
		return forward_trust_chain_check(request, qry, false);
	}
	if (!(qry->flags.AWAIT_CUT)) {
		/* The query was resolved from cache.
		 * Spawn DS \ DNSKEY requests if needed and exit */
		return trust_chain_check(request, qry);
	}

	/* The query wasn't resolved from cache,
	 * now it's the time to look up closest zone cut from cache. */
	struct kr_cache *cache = &request->ctx->cache;
	if (!kr_cache_is_open(cache)) {
		int ret = kr_zonecut_set_sbelt(request->ctx, &qry->zone_cut);
		if (ret != 0) {
			return KR_STATE_FAIL;
		}
		VERBOSE_MSG(qry, "=> no cache open, using root hints\n");
		qry->flags.AWAIT_CUT = false;
		return KR_STATE_DONE;
	}

	const knot_dname_t *requested_name = qry->sname;
	/* If at/subdomain of parent zone cut, start from its encloser.
	 * This is for case when we get to a dead end
	 * (and need glue from parent), or DS refetch. */
	if (qry->parent) {
		const knot_dname_t *parent = qry->parent->zone_cut.name;
		if (parent[0] != '\0'
		    && knot_dname_in_bailiwick(qry->sname, parent) >= 0) {
			requested_name = knot_dname_next_label(parent);
		}
	} else if ((qry->stype == KNOT_RRTYPE_DS) && (requested_name[0] != '\0')) {
		/* If this is explicit DS query, start from encloser too. */
		requested_name = knot_dname_next_label(requested_name);
	}

	int state = KR_STATE_FAIL;
	do {
		state = ns_fetch_cut(qry, requested_name, request, packet);
		if (state == KR_STATE_DONE || (state & KR_STATE_FAIL)) {
			return state;
		} else if (state == KR_STATE_CONSUME) {
			kr_require(requested_name[0] != '\0');
			requested_name = knot_dname_next_label(requested_name);
		}
	} while (state == KR_STATE_CONSUME);

	/* Update minimized QNAME if zone cut changed */
	if (qry->zone_cut.name && qry->zone_cut.name[0] != '\0' && !(qry->flags.NO_MINIMIZE)) {
		if (kr_make_query(qry, packet) != 0) {
			return KR_STATE_FAIL;
		}
	}
	qry->flags.AWAIT_CUT = false;

	/* Check trust chain */
	return trust_chain_check(request, qry);
}


static int ns_resolve_addr(struct kr_query *qry, struct kr_request *param, struct kr_transport *transport, uint16_t next_type)
{
	struct kr_rplan *rplan = &param->rplan;
	struct kr_context *ctx = param->ctx;


	/* Start NS queries from root, to avoid certain cases
	 * where a NS drops out of cache and the rest is unavailable,
	 * this would lead to dependency loop in current zone cut.
	 */

	/* Bail out if the query is already pending or dependency loop. */
	if (!next_type || kr_rplan_satisfies(qry->parent, transport->ns_name, KNOT_CLASS_IN, next_type)) {
		/* Fall back to SBELT if root server query fails. */
		if (!next_type && qry->zone_cut.name[0] == '\0') {
			VERBOSE_MSG(qry, "=> fallback to root hints\n");
			kr_zonecut_set_sbelt(ctx, &qry->zone_cut);
			return kr_error(EAGAIN);
		}
		/* No IPv4 nor IPv6, flag server as unusable. */
		VERBOSE_MSG(qry, "=> unresolvable NS address, bailing out\n");
		kr_zonecut_del_all(&qry->zone_cut, transport->ns_name);
		return kr_error(EHOSTUNREACH);
	}
	/* Push new query to the resolution plan */
	struct kr_query *next =
		kr_rplan_push(rplan, qry, transport->ns_name, KNOT_CLASS_IN, next_type);
	if (!next) {
		return kr_error(ENOMEM);
	}
	next->flags.NONAUTH = true;

	/* At the root level with no NS addresses, add SBELT subrequest. */
	int ret = 0;
	if (qry->zone_cut.name[0] == '\0') {
		ret = kr_zonecut_set_sbelt(ctx, &next->zone_cut);
		if (ret == 0) { /* Copy TA and key since it's the same cut to avoid lookup. */
			kr_zonecut_copy_trust(&next->zone_cut, &qry->zone_cut);
			kr_zonecut_set_sbelt(ctx, &qry->zone_cut); /* Add SBELT to parent in case query fails. */
		}
	} else {
		next->flags.AWAIT_CUT = true;
	}

	if (ret == 0) {
		if (next_type == KNOT_RRTYPE_AAAA) {
			qry->flags.AWAIT_IPV6 = true;
		} else {
			qry->flags.AWAIT_IPV4 = true;
		}
	}

	return ret;
}

int kr_resolve_produce(struct kr_request *request, struct kr_transport **transport, knot_pkt_t *packet)
{
	struct kr_rplan *rplan = &request->rplan;

	/* No query left for resolution */
	if (kr_rplan_empty(rplan)) {
		return KR_STATE_FAIL;
	}

	struct kr_query *qry = array_tail(rplan->pending);

	/* Initialize server selection */
	if (!qry->server_selection.initialized) {
		kr_server_selection_init(qry);
	}

	/* If we have deferred answers, resume them. */
	if (qry->deferred != NULL) {
		/* @todo: Refactoring validator, check trust chain before resuming. */
		int state = 0;
		if (((qry->flags.FORWARD) == 0) ||
		    ((qry->stype == KNOT_RRTYPE_DS) && (qry->flags.CNAME))) {
			state = trust_chain_check(request, qry);
		} else {
			state = forward_trust_chain_check(request, qry, true);
		}

		switch(state) {
		case KR_STATE_FAIL: return KR_STATE_FAIL;
		case KR_STATE_DONE: return KR_STATE_PRODUCE;
		default: break;
		}
		VERBOSE_MSG(qry, "=> resuming yielded answer\n");
		struct kr_layer_pickle *pickle = qry->deferred;
		request->state = KR_STATE_YIELD;
		set_yield(&request->answ_selected, qry->uid, false);
		set_yield(&request->auth_selected, qry->uid, false);
		RESUME_LAYERS(layer_id(request, pickle->api), request, qry, consume, pickle->pkt);
		if (request->state != KR_STATE_YIELD) {
			/* No new deferred answers, take the next */
			qry->deferred = pickle->next;
		}
	} else {
		/* Caller is interested in always tracking a zone cut, even if the answer is cached
		 * this is normally not required, and incurs another cache lookups for cached answer. */
		if (qry->flags.ALWAYS_CUT) {
			if (!(qry->flags.STUB)) {
				switch(zone_cut_check(request, qry, packet)) {
				case KR_STATE_FAIL: return KR_STATE_FAIL;
				case KR_STATE_DONE: return KR_STATE_PRODUCE;
				default: break;
				}
			}
		}
		/* Resolve current query and produce dependent or finish */
		request->state = KR_STATE_PRODUCE;
		ITERATE_LAYERS(request, qry, produce, packet);
		if (!(request->state & KR_STATE_FAIL) && knot_wire_get_qr(packet->wire)) {
			/* Produced an answer from cache, consume it. */
			qry->secret = 0;
			request->state = KR_STATE_CONSUME;
			ITERATE_LAYERS(request, qry, consume, packet);
		}
	}
	switch(request->state) {
	case KR_STATE_FAIL: return request->state;
	case KR_STATE_CONSUME: break;
	case KR_STATE_DONE:
	default: /* Current query is done */
		if (qry->flags.RESOLVED && request->state != KR_STATE_YIELD) {
			kr_rplan_pop(rplan, qry);
		}
		ITERATE_LAYERS(request, qry, reset);
		return kr_rplan_empty(rplan) ? KR_STATE_DONE : KR_STATE_PRODUCE;
	}


	/* This query has RD=0 or is ANY, stop here. */
	if (qry->stype == KNOT_RRTYPE_ANY ||
	    !knot_wire_get_rd(request->qsource.packet->wire)) {
		VERBOSE_MSG(qry, "=> qtype is ANY or RD=0, bail out\n");
		return KR_STATE_FAIL;
	}

	/* Update zone cut, spawn new subrequests. */
	if (!(qry->flags.STUB)) {
		int state = zone_cut_check(request, qry, packet);
		switch(state) {
		case KR_STATE_FAIL: return KR_STATE_FAIL;
		case KR_STATE_DONE: return KR_STATE_PRODUCE;
		default: break;
		}
	}


	const struct kr_qflags qflg = qry->flags;
	const bool retry = qflg.TCP || qflg.BADCOOKIE_AGAIN;
	if (!qflg.FORWARD && !qflg.STUB && !retry) { /* Keep NS when requerying/stub/badcookie. */
		/* Root DNSKEY must be fetched from the hints to avoid chicken and egg problem. */
		if (qry->sname[0] == '\0' && qry->stype == KNOT_RRTYPE_DNSKEY) {
			kr_zonecut_set_sbelt(request->ctx, &qry->zone_cut);
		}
	}

	qry->server_selection.choose_transport(qry, transport);

	if (*transport == NULL) {
		/* Properly signal to serve_stale module. */
		if (qry->flags.NO_NS_FOUND) {
			ITERATE_LAYERS(request, qry, reset);
			kr_rplan_pop(rplan, qry);
			return KR_STATE_FAIL;
		} else {
			/* FIXME: This is probably quite inefficient:
			* we go through the whole qr_task_step loop just because of the serve_stale
			* module which might not even be loaded. */
			qry->flags.NO_NS_FOUND = true;
			return KR_STATE_PRODUCE;
		}
	}

	if ((*transport)->protocol == KR_TRANSPORT_RESOLVE_A || (*transport)->protocol == KR_TRANSPORT_RESOLVE_AAAA) {
		uint16_t type = (*transport)->protocol == KR_TRANSPORT_RESOLVE_A ? KNOT_RRTYPE_A : KNOT_RRTYPE_AAAA;
		ns_resolve_addr(qry, qry->request, *transport, type);
		ITERATE_LAYERS(request, qry, reset);
		return KR_STATE_PRODUCE;
	}

	/* Randomize query case (if not in not turned off) */
	qry->secret = qry->flags.NO_0X20 ? 0 : kr_rand_bytes(sizeof(qry->secret));
	knot_dname_t *qname_raw = kr_pkt_qname_raw(packet);
	randomized_qname_case(qname_raw, qry->secret);

	/*
	 * Additional query is going to be finalized when calling
	 * kr_resolve_checkout().
	 */
	qry->timestamp_mono = kr_now();
	return request->state;
}

>>>>>>> 1080b61e
#if ENABLE_COOKIES
/** Update DNS cookie data in packet. */
static bool outbound_request_update_cookies(struct kr_request *req,
                                            const struct sockaddr *src,
                                            const struct sockaddr *dst)
{
	if (kr_fails_assert(req))
		return false;

	/* RFC7873 4.1 strongly requires server address. */
	if (!dst)
		return false;

	struct kr_cookie_settings *clnt_sett = &req->ctx->cookie_ctx.clnt;

	/* Cookies disabled or packet has no EDNS section. */
	if (!clnt_sett->enabled)
		return true;

	/*
	 * RFC7873 4.1 recommends using also the client address. The matter is
	 * also discussed in section 6.
	 */

	kr_request_put_cookie(&clnt_sett->current, req->ctx->cache_cookie,
	                      src, dst, req);

	return true;
}
#endif /* ENABLE_COOKIES */

int kr_resolve_checkout(struct kr_request *request, const struct sockaddr *src,
                        struct kr_transport *transport, knot_pkt_t *packet)
{
	/* @todo: Update documentation if this function becomes approved. */

	struct kr_rplan *rplan = &request->rplan;

	if (knot_wire_get_qr(packet->wire) != 0) {
		return kr_ok();
	}

	/* No query left for resolution */
	if (kr_rplan_empty(rplan)) {
		return kr_error(EINVAL);
	}
	struct kr_query *qry = array_tail(rplan->pending);

#if ENABLE_COOKIES
	/* Update DNS cookies in request. */
	if (type == SOCK_DGRAM) { /* @todo: Add cookies also over TCP? */
		/*
		 * The actual server IP address is needed before generating the
		 * actual cookie. If we don't know the server address then we
		 * also don't know the actual cookie size.
		 */
		if (!outbound_request_update_cookies(request, src, &transport->address.ip)) {
			return kr_error(EINVAL);
		}
	}
#endif /* ENABLE_COOKIES */

	int ret = query_finalize(request, qry, packet);
	if (ret != 0) {
		return kr_error(EINVAL);
	}

	/* Track changes in minimization secret to enable/disable minimization */
	uint32_t old_minimization_secret = qry->secret;

	/* Run the checkout layers and cancel on failure.
	 * The checkout layer doesn't persist the state, so canceled subrequests
	 * don't affect the resolution or rest of the processing. */
	int type = -1;
	switch(transport->protocol) {
	case KR_TRANSPORT_UDP:
		type = SOCK_DGRAM;
		break;
	case KR_TRANSPORT_TCP:
	case KR_TRANSPORT_TLS:
		type = SOCK_STREAM;
		break;
	default:
		kr_assert(false);
	}
	int state = request->state;
	ITERATE_LAYERS(request, qry, checkout, packet, &transport->address.ip, type);
	if (request->state & KR_STATE_FAIL) {
		request->state = state; /* Restore */
		return kr_error(ECANCELED);
	}

	/* Randomize query case (if secret changed) */
	knot_dname_t *qname_raw = kr_pkt_qname_raw(packet);
	if (qry->secret != old_minimization_secret) {
		randomized_qname_case(qname_raw, qry->secret);
	}

	/* Write down OPT unless in safemode */
	if (!(qry->flags.NO_EDNS)) {
		/* TLS padding */
		if (transport->protocol == KR_TRANSPORT_TLS) {
			size_t padding_size = edns_padding_option_size(request->ctx->tls_padding);
			ret = knot_pkt_reserve(packet, padding_size);
			if (ret)
				return kr_error(EINVAL);
			ret = pkt_padding(packet, request->ctx->tls_padding);
			if (ret)
				return kr_error(EINVAL);
		}

		ret = edns_put(packet, true);
		if (ret != 0) {
			return kr_error(EINVAL);
		}
	}

	if (kr_log_is_debug_qry(RESOLVER, qry)) {
		KR_DNAME_GET_STR(qname_str, knot_pkt_qname(packet));
		KR_DNAME_GET_STR(ns_name, transport->ns_name);
		KR_DNAME_GET_STR(zonecut_str, qry->zone_cut.name);
		KR_RRTYPE_GET_STR(type_str, knot_pkt_qtype(packet));
		const char *ns_str = kr_straddr(&transport->address.ip);

		VERBOSE_MSG(qry,
			"=> id: '%05u' querying: '%s'@'%s' zone cut: '%s' "
			"qname: '%s' qtype: '%s' proto: '%s'\n",
			qry->id, ns_name, ns_str ? ns_str : "", zonecut_str,
			qname_str, type_str, (qry->flags.TCP) ? "tcp" : "udp");
	}

	return kr_ok();
}

int kr_resolve_finish(struct kr_request *request, int state)
{
	request->state = state;
	/* Finalize answer and construct whole wire-format (unless dropping). */
	knot_pkt_t *answer = kr_request_ensure_answer(request);
	if (answer) {
		ITERATE_LAYERS(request, NULL, answer_finalize);
		answer_finalize(request);

		/* Defensive style, in case someone has forgotten.
		 * Beware: non-empty answers do make sense even with SERVFAIL case, etc. */
		if (request->state != KR_STATE_DONE) {
			uint8_t *wire = answer->wire;
			switch (knot_wire_get_rcode(wire)) {
			case KNOT_RCODE_NOERROR:
			case KNOT_RCODE_NXDOMAIN:
				knot_wire_clear_ad(wire);
				knot_wire_clear_aa(wire);
				knot_wire_set_rcode(wire, KNOT_RCODE_SERVFAIL);
			default:; // Do nothing
			}
		}
	}

	ITERATE_LAYERS(request, NULL, finish);

	struct kr_rplan *rplan = &request->rplan;
	struct kr_query *last = kr_rplan_last(rplan);
	VERBOSE_MSG(last, "finished in state: %d, queries: %zu, mempool: %zu B\n",
		  request->state, rplan->resolved.len, (size_t) mp_total_size(request->pool.ctx));

	/* Trace request finish */
	if (request->trace_finish) {
		request->trace_finish(request);
	}

	/* Uninstall all tracepoints */
	request->trace_finish = NULL;
	request->trace_log = NULL;

	return KR_STATE_DONE;
}

struct kr_rplan *kr_resolve_plan(struct kr_request *request)
{
	if (request) {
		return &request->rplan;
	}
	return NULL;
}

knot_mm_t *kr_resolve_pool(struct kr_request *request)
{
	if (request) {
		return &request->pool;
	}
	return NULL;
}

static int ede_priority(int info_code)
{
	switch(info_code) {
	case KNOT_EDNS_EDE_DNSKEY_BIT:
	case KNOT_EDNS_EDE_DNSKEY_MISS:
	case KNOT_EDNS_EDE_SIG_EXPIRED:
	case KNOT_EDNS_EDE_SIG_NOTYET:
	case KNOT_EDNS_EDE_RRSIG_MISS:
	case KNOT_EDNS_EDE_NSEC_MISS:
		return 900;  /* Specific DNSSEC failures */
	case KNOT_EDNS_EDE_BOGUS:
		return 800;  /* Generic DNSSEC failure */
	case KNOT_EDNS_EDE_FORGED:
	case KNOT_EDNS_EDE_FILTERED:
		return 700;  /* Considered hard fail by firefox */
	case KNOT_EDNS_EDE_PROHIBITED:
	case KNOT_EDNS_EDE_BLOCKED:
	case KNOT_EDNS_EDE_CENSORED:
		return 600;  /* Policy related */
	case KNOT_EDNS_EDE_DNSKEY_ALG:
	case KNOT_EDNS_EDE_DS_DIGEST:
		return 500;  /* Non-critical DNSSEC issues */
	case KNOT_EDNS_EDE_STALE:
	case KNOT_EDNS_EDE_STALE_NXD:
		return 300;  /* Serve-stale answers. */
	case KNOT_EDNS_EDE_INDETERMINATE:
	case KNOT_EDNS_EDE_CACHED_ERR:
	case KNOT_EDNS_EDE_NOT_READY:
	case KNOT_EDNS_EDE_NOTAUTH:
	case KNOT_EDNS_EDE_NOTSUP:
	case KNOT_EDNS_EDE_NREACH_AUTH:
	case KNOT_EDNS_EDE_NETWORK:
	case KNOT_EDNS_EDE_INV_DATA:
		return 200;  /* Assorted codes */
	case KNOT_EDNS_EDE_OTHER:
		return 100;  /* Most generic catch-all error */
	case KNOT_EDNS_EDE_NONE:
		return 0;  /* No error - allow overriding */
	default:
		kr_assert(false);  /* Unknown info_code */
		return 50;
	}
}

int kr_request_set_extended_error(struct kr_request *request, int info_code, const char *extra_text)
{
	if (kr_fails_assert(request))
		return KNOT_EDNS_EDE_NONE;

	struct kr_extended_error *ede = &request->extended_error;

	/* Clear any previously set error. */
	if (info_code == KNOT_EDNS_EDE_NONE) {
		kr_assert(extra_text == NULL);
		ede->info_code = KNOT_EDNS_EDE_NONE;
		ede->extra_text = NULL;
		return KNOT_EDNS_EDE_NONE;
	}

	if (ede_priority(info_code) > ede_priority(ede->info_code)) {
		ede->info_code = info_code;
		ede->extra_text = extra_text;
	}

	return ede->info_code;
}

#undef VERBOSE_MSG<|MERGE_RESOLUTION|>--- conflicted
+++ resolved
@@ -780,552 +780,6 @@
 	return kr_rplan_empty(&request->rplan) ? KR_STATE_DONE : KR_STATE_PRODUCE;
 }
 
-<<<<<<< HEAD
-=======
-/** @internal Spawn subrequest in current zone cut (no minimization or lookup). */
-static struct kr_query *zone_cut_subreq(struct kr_rplan *rplan, struct kr_query *parent,
-                           const knot_dname_t *qname, uint16_t qtype)
-{
-	struct kr_query *next = kr_rplan_push(rplan, parent, qname, parent->sclass, qtype);
-	if (!next) {
-		return NULL;
-	}
-	kr_zonecut_set(&next->zone_cut, parent->zone_cut.name);
-	if (kr_zonecut_copy(&next->zone_cut, &parent->zone_cut) != 0 ||
-	    kr_zonecut_copy_trust(&next->zone_cut, &parent->zone_cut) != 0) {
-		return NULL;
-	}
-	next->flags.NO_MINIMIZE = true;
-	if (parent->flags.DNSSEC_WANT) {
-		next->flags.DNSSEC_WANT = true;
-	}
-	return next;
-}
-
-static int forward_trust_chain_check(struct kr_request *request, struct kr_query *qry, bool resume)
-{
-	struct kr_rplan *rplan = &request->rplan;
-	trie_t *trust_anchors = request->ctx->trust_anchors;
-	trie_t *negative_anchors = request->ctx->negative_anchors;
-
-	if (qry->parent != NULL &&
-	    !(qry->forward_flags.CNAME) &&
-	    !(qry->flags.DNS64_MARK) &&
-	    knot_dname_in_bailiwick(qry->zone_cut.name, qry->parent->zone_cut.name) >= 0) {
-		return KR_STATE_PRODUCE;
-	}
-
-	if (kr_fails_assert(qry->flags.FORWARD))
-		return KR_STATE_FAIL;
-
-	if (!trust_anchors) {
-		qry->flags.AWAIT_CUT = false;
-		return KR_STATE_PRODUCE;
-	}
-
-	if (qry->flags.DNSSEC_INSECURE) {
-		qry->flags.AWAIT_CUT = false;
-		return KR_STATE_PRODUCE;
-	}
-
-	if (qry->forward_flags.NO_MINIMIZE) {
-		qry->flags.AWAIT_CUT = false;
-		return KR_STATE_PRODUCE;
-	}
-
-	const knot_dname_t *start_name = qry->sname;
-	if ((qry->flags.AWAIT_CUT) && !resume) {
-		qry->flags.AWAIT_CUT = false;
-		const knot_dname_t *longest_ta = kr_ta_closest(request->ctx, qry->sname, qry->stype);
-		if (longest_ta) {
-			start_name = longest_ta;
-			qry->zone_cut.name = knot_dname_copy(start_name, qry->zone_cut.pool);
-			qry->flags.DNSSEC_WANT = true;
-		} else {
-			qry->flags.DNSSEC_WANT = false;
-			return KR_STATE_PRODUCE;
-		}
-	}
-
-	bool has_ta = (qry->zone_cut.trust_anchor != NULL);
-	knot_dname_t *ta_name = (has_ta ? qry->zone_cut.trust_anchor->owner : NULL);
-	bool refetch_ta = (!has_ta || !knot_dname_is_equal(qry->zone_cut.name, ta_name));
-	bool is_dnskey_subreq = kr_rplan_satisfies(qry, ta_name, KNOT_CLASS_IN, KNOT_RRTYPE_DNSKEY);
-	bool refetch_key = has_ta && (!qry->zone_cut.key || !knot_dname_is_equal(ta_name, qry->zone_cut.key->owner));
-	if (refetch_key && !is_dnskey_subreq) {
-		struct kr_query *next = zone_cut_subreq(rplan, qry, ta_name, KNOT_RRTYPE_DNSKEY);
-		if (!next) {
-			return KR_STATE_FAIL;
-		}
-		return KR_STATE_DONE;
-	}
-
-	int name_offset = 1;
-	const knot_dname_t *wanted_name;
-	bool nods, ds_req, ns_req, minimized, ns_exist;
-	do {
-		wanted_name = start_name;
-		ds_req = false;
-		ns_req = false;
-		ns_exist = true;
-
-		int cut_labels = knot_dname_labels(qry->zone_cut.name, NULL);
-		int wanted_name_labels = knot_dname_labels(wanted_name, NULL);
-		while (wanted_name[0] && wanted_name_labels > cut_labels + name_offset) {
-			wanted_name = knot_dname_next_label(wanted_name);
-			wanted_name_labels -= 1;
-		}
-		minimized = (wanted_name != qry->sname);
-
-		for (int i = 0; i < request->rplan.resolved.len; ++i) {
-			struct kr_query *q = request->rplan.resolved.at[i];
-			if (q->parent == qry &&
-			    q->sclass == qry->sclass &&
-			    (q->stype == KNOT_RRTYPE_DS || q->stype == KNOT_RRTYPE_NS) &&
-			    knot_dname_is_equal(q->sname, wanted_name)) {
-				if (q->stype == KNOT_RRTYPE_DS) {
-					ds_req = true;
-					if (q->flags.CNAME) {
-						ns_exist = false;
-					} else if (!(q->flags.DNSSEC_OPTOUT)) {
-						int ret = kr_dnssec_matches_name_and_type(&request->auth_selected, q->uid,
-											  wanted_name, KNOT_RRTYPE_NS);
-						ns_exist = (ret == kr_ok());
-					}
-				} else {
-					if (q->flags.CNAME) {
-						ns_exist = false;
-					}
-					ns_req = true;
-				}
-			}
-		}
-
-		if (ds_req && ns_exist && !ns_req && (minimized || resume)) {
-			struct kr_query *next = zone_cut_subreq(rplan, qry, wanted_name,
-								KNOT_RRTYPE_NS);
-			if (!next) {
-				return KR_STATE_FAIL;
-			}
-			return KR_STATE_DONE;
-		}
-
-		if (qry->parent == NULL && (qry->flags.CNAME) &&
-		    ds_req && ns_req) {
-			return KR_STATE_PRODUCE;
-		}
-
-		/* set `nods` */
-		if ((qry->stype == KNOT_RRTYPE_DS) &&
-	            knot_dname_is_equal(wanted_name, qry->sname)) { // NOLINT(bugprone-branch-clone)
-			nods = true;
-		} else if (resume && !ds_req) {
-			nods = false;
-		} else if (!minimized && qry->stype != KNOT_RRTYPE_DNSKEY) {
-			nods = true;
-		} else {
-			nods = ds_req;
-		}
-		name_offset += 1;
-	} while (ds_req && (ns_req || !ns_exist) && minimized);
-
-	/* Disable DNSSEC if it enters NTA. */
-	if (kr_ta_get(negative_anchors, wanted_name)){
-		VERBOSE_MSG(qry, ">< negative TA, going insecure\n");
-		qry->flags.DNSSEC_WANT = false;
-	}
-
-	/* Enable DNSSEC if enters a new island of trust. */
-	bool want_secure = (qry->flags.DNSSEC_WANT) &&
-			    !knot_wire_get_cd(request->qsource.packet->wire);
-	if (!(qry->flags.DNSSEC_WANT) &&
-	    !knot_wire_get_cd(request->qsource.packet->wire) &&
-	    kr_ta_get(trust_anchors, wanted_name)) {
-		qry->flags.DNSSEC_WANT = true;
-		want_secure = true;
-		if (kr_log_is_debug_qry(RESOLVER, qry)) {
-			KR_DNAME_GET_STR(qname_str, wanted_name);
-			VERBOSE_MSG(qry, ">< TA: '%s'\n", qname_str);
-		}
-	}
-
-	if (want_secure && !qry->zone_cut.trust_anchor) {
-		knot_rrset_t *ta_rr = kr_ta_get(trust_anchors, wanted_name);
-		if (!ta_rr) {
-			char name[] = "\0";
-			ta_rr = kr_ta_get(trust_anchors, (knot_dname_t*)name);
-		}
-		if (ta_rr) {
-			qry->zone_cut.trust_anchor = knot_rrset_copy(ta_rr, qry->zone_cut.pool);
-		}
-	}
-
-	has_ta = (qry->zone_cut.trust_anchor != NULL);
-	ta_name = (has_ta ? qry->zone_cut.trust_anchor->owner : NULL);
-	refetch_ta = (!has_ta || !knot_dname_is_equal(wanted_name, ta_name));
-	if (!nods && want_secure && refetch_ta) {
-		struct kr_query *next = zone_cut_subreq(rplan, qry, wanted_name,
-							KNOT_RRTYPE_DS);
-		if (!next) {
-			return KR_STATE_FAIL;
-		}
-		return KR_STATE_DONE;
-	}
-
-	/* Try to fetch missing DNSKEY.
-	 * Do not fetch if this is a DNSKEY subrequest to avoid circular dependency. */
-	is_dnskey_subreq = kr_rplan_satisfies(qry, ta_name, KNOT_CLASS_IN, KNOT_RRTYPE_DNSKEY);
-	refetch_key = has_ta && (!qry->zone_cut.key || !knot_dname_is_equal(ta_name, qry->zone_cut.key->owner));
-	if (want_secure && refetch_key && !is_dnskey_subreq) {
-		struct kr_query *next = zone_cut_subreq(rplan, qry, ta_name, KNOT_RRTYPE_DNSKEY);
-		if (!next) {
-			return KR_STATE_FAIL;
-		}
-		return KR_STATE_DONE;
-	}
-
-	return KR_STATE_PRODUCE;
-}
-
-/* @todo: Validator refactoring, keep this in driver for now. */
-static int trust_chain_check(struct kr_request *request, struct kr_query *qry)
-{
-	struct kr_rplan *rplan = &request->rplan;
-	trie_t *trust_anchors = request->ctx->trust_anchors;
-	trie_t *negative_anchors = request->ctx->negative_anchors;
-
-	/* Disable DNSSEC if it enters NTA. */
-	if (kr_ta_get(negative_anchors, qry->zone_cut.name)){
-		VERBOSE_MSG(qry, ">< negative TA, going insecure\n");
-		qry->flags.DNSSEC_WANT = false;
-		qry->flags.DNSSEC_INSECURE = true;
-	}
-	if (qry->flags.DNSSEC_NODS) {
-		/* This is the next query iteration with minimized qname.
-		 * At previous iteration DS non-existence has been proven */
-		VERBOSE_MSG(qry, "<= DS doesn't exist, going insecure\n");
-		qry->flags.DNSSEC_NODS = false;
-		qry->flags.DNSSEC_WANT = false;
-		qry->flags.DNSSEC_INSECURE = true;
-	}
-	/* Enable DNSSEC if entering a new (or different) island of trust,
-	 * and update the TA RRset if required. */
-	const bool has_cd = knot_wire_get_cd(request->qsource.packet->wire);
-	knot_rrset_t *ta_rr = kr_ta_get(trust_anchors, qry->zone_cut.name);
-	if (!has_cd && ta_rr) {
-		qry->flags.DNSSEC_WANT = true;
-		if (qry->zone_cut.trust_anchor == NULL
-		    || !knot_dname_is_equal(qry->zone_cut.trust_anchor->owner, qry->zone_cut.name)) {
-			mm_free(qry->zone_cut.pool, qry->zone_cut.trust_anchor);
-			qry->zone_cut.trust_anchor = knot_rrset_copy(ta_rr, qry->zone_cut.pool);
-
-			if (kr_log_is_debug_qry(RESOLVER, qry)) {
-				KR_DNAME_GET_STR(qname_str, ta_rr->owner);
-				VERBOSE_MSG(qry, ">< TA: '%s'\n", qname_str);
-			}
-		}
-	}
-
-	/* Try to fetch missing DS (from above the cut). */
-	const bool has_ta = (qry->zone_cut.trust_anchor != NULL);
-	const knot_dname_t *ta_name = (has_ta ? qry->zone_cut.trust_anchor->owner : NULL);
-	const bool refetch_ta = !has_ta || !knot_dname_is_equal(qry->zone_cut.name, ta_name);
-	const bool want_secure = qry->flags.DNSSEC_WANT && !has_cd;
-	if (want_secure && refetch_ta) {
-		/* @todo we could fetch the information from the parent cut, but we don't remember that now */
-		struct kr_query *next = kr_rplan_push(rplan, qry, qry->zone_cut.name, qry->sclass, KNOT_RRTYPE_DS);
-		if (!next) {
-			return KR_STATE_FAIL;
-		}
-		next->flags.AWAIT_CUT = true;
-		next->flags.DNSSEC_WANT = true;
-		return KR_STATE_DONE;
-	}
-	/* Try to fetch missing DNSKEY (either missing or above current cut).
-	 * Do not fetch if this is a DNSKEY subrequest to avoid circular dependency. */
-	const bool is_dnskey_subreq = kr_rplan_satisfies(qry, ta_name, KNOT_CLASS_IN, KNOT_RRTYPE_DNSKEY);
-	const bool refetch_key = has_ta && (!qry->zone_cut.key || !knot_dname_is_equal(ta_name, qry->zone_cut.key->owner));
-	if (want_secure && refetch_key && !is_dnskey_subreq) {
-		struct kr_query *next = zone_cut_subreq(rplan, qry, ta_name, KNOT_RRTYPE_DNSKEY);
-		if (!next) {
-			return KR_STATE_FAIL;
-		}
-		return KR_STATE_DONE;
-	}
-
-	return KR_STATE_PRODUCE;
-}
-
-/** @internal Check current zone cut status and credibility, spawn subrequests if needed. */
-static int zone_cut_check(struct kr_request *request, struct kr_query *qry, knot_pkt_t *packet)
-/* TODO: using cache on this point in this way just isn't nice; remove in time */
-{
-	/* Stub mode, just forward and do not solve cut. */
-	if (qry->flags.STUB) {
-		return KR_STATE_PRODUCE;
-	}
-
-	/* Forwarding to upstream resolver mode.
-	 * Since forwarding targets already are in qry->ns -
-	 * cut fetching is not needed. */
-	if (qry->flags.FORWARD) {
-		return forward_trust_chain_check(request, qry, false);
-	}
-	if (!(qry->flags.AWAIT_CUT)) {
-		/* The query was resolved from cache.
-		 * Spawn DS \ DNSKEY requests if needed and exit */
-		return trust_chain_check(request, qry);
-	}
-
-	/* The query wasn't resolved from cache,
-	 * now it's the time to look up closest zone cut from cache. */
-	struct kr_cache *cache = &request->ctx->cache;
-	if (!kr_cache_is_open(cache)) {
-		int ret = kr_zonecut_set_sbelt(request->ctx, &qry->zone_cut);
-		if (ret != 0) {
-			return KR_STATE_FAIL;
-		}
-		VERBOSE_MSG(qry, "=> no cache open, using root hints\n");
-		qry->flags.AWAIT_CUT = false;
-		return KR_STATE_DONE;
-	}
-
-	const knot_dname_t *requested_name = qry->sname;
-	/* If at/subdomain of parent zone cut, start from its encloser.
-	 * This is for case when we get to a dead end
-	 * (and need glue from parent), or DS refetch. */
-	if (qry->parent) {
-		const knot_dname_t *parent = qry->parent->zone_cut.name;
-		if (parent[0] != '\0'
-		    && knot_dname_in_bailiwick(qry->sname, parent) >= 0) {
-			requested_name = knot_dname_next_label(parent);
-		}
-	} else if ((qry->stype == KNOT_RRTYPE_DS) && (requested_name[0] != '\0')) {
-		/* If this is explicit DS query, start from encloser too. */
-		requested_name = knot_dname_next_label(requested_name);
-	}
-
-	int state = KR_STATE_FAIL;
-	do {
-		state = ns_fetch_cut(qry, requested_name, request, packet);
-		if (state == KR_STATE_DONE || (state & KR_STATE_FAIL)) {
-			return state;
-		} else if (state == KR_STATE_CONSUME) {
-			kr_require(requested_name[0] != '\0');
-			requested_name = knot_dname_next_label(requested_name);
-		}
-	} while (state == KR_STATE_CONSUME);
-
-	/* Update minimized QNAME if zone cut changed */
-	if (qry->zone_cut.name && qry->zone_cut.name[0] != '\0' && !(qry->flags.NO_MINIMIZE)) {
-		if (kr_make_query(qry, packet) != 0) {
-			return KR_STATE_FAIL;
-		}
-	}
-	qry->flags.AWAIT_CUT = false;
-
-	/* Check trust chain */
-	return trust_chain_check(request, qry);
-}
-
-
-static int ns_resolve_addr(struct kr_query *qry, struct kr_request *param, struct kr_transport *transport, uint16_t next_type)
-{
-	struct kr_rplan *rplan = &param->rplan;
-	struct kr_context *ctx = param->ctx;
-
-
-	/* Start NS queries from root, to avoid certain cases
-	 * where a NS drops out of cache and the rest is unavailable,
-	 * this would lead to dependency loop in current zone cut.
-	 */
-
-	/* Bail out if the query is already pending or dependency loop. */
-	if (!next_type || kr_rplan_satisfies(qry->parent, transport->ns_name, KNOT_CLASS_IN, next_type)) {
-		/* Fall back to SBELT if root server query fails. */
-		if (!next_type && qry->zone_cut.name[0] == '\0') {
-			VERBOSE_MSG(qry, "=> fallback to root hints\n");
-			kr_zonecut_set_sbelt(ctx, &qry->zone_cut);
-			return kr_error(EAGAIN);
-		}
-		/* No IPv4 nor IPv6, flag server as unusable. */
-		VERBOSE_MSG(qry, "=> unresolvable NS address, bailing out\n");
-		kr_zonecut_del_all(&qry->zone_cut, transport->ns_name);
-		return kr_error(EHOSTUNREACH);
-	}
-	/* Push new query to the resolution plan */
-	struct kr_query *next =
-		kr_rplan_push(rplan, qry, transport->ns_name, KNOT_CLASS_IN, next_type);
-	if (!next) {
-		return kr_error(ENOMEM);
-	}
-	next->flags.NONAUTH = true;
-
-	/* At the root level with no NS addresses, add SBELT subrequest. */
-	int ret = 0;
-	if (qry->zone_cut.name[0] == '\0') {
-		ret = kr_zonecut_set_sbelt(ctx, &next->zone_cut);
-		if (ret == 0) { /* Copy TA and key since it's the same cut to avoid lookup. */
-			kr_zonecut_copy_trust(&next->zone_cut, &qry->zone_cut);
-			kr_zonecut_set_sbelt(ctx, &qry->zone_cut); /* Add SBELT to parent in case query fails. */
-		}
-	} else {
-		next->flags.AWAIT_CUT = true;
-	}
-
-	if (ret == 0) {
-		if (next_type == KNOT_RRTYPE_AAAA) {
-			qry->flags.AWAIT_IPV6 = true;
-		} else {
-			qry->flags.AWAIT_IPV4 = true;
-		}
-	}
-
-	return ret;
-}
-
-int kr_resolve_produce(struct kr_request *request, struct kr_transport **transport, knot_pkt_t *packet)
-{
-	struct kr_rplan *rplan = &request->rplan;
-
-	/* No query left for resolution */
-	if (kr_rplan_empty(rplan)) {
-		return KR_STATE_FAIL;
-	}
-
-	struct kr_query *qry = array_tail(rplan->pending);
-
-	/* Initialize server selection */
-	if (!qry->server_selection.initialized) {
-		kr_server_selection_init(qry);
-	}
-
-	/* If we have deferred answers, resume them. */
-	if (qry->deferred != NULL) {
-		/* @todo: Refactoring validator, check trust chain before resuming. */
-		int state = 0;
-		if (((qry->flags.FORWARD) == 0) ||
-		    ((qry->stype == KNOT_RRTYPE_DS) && (qry->flags.CNAME))) {
-			state = trust_chain_check(request, qry);
-		} else {
-			state = forward_trust_chain_check(request, qry, true);
-		}
-
-		switch(state) {
-		case KR_STATE_FAIL: return KR_STATE_FAIL;
-		case KR_STATE_DONE: return KR_STATE_PRODUCE;
-		default: break;
-		}
-		VERBOSE_MSG(qry, "=> resuming yielded answer\n");
-		struct kr_layer_pickle *pickle = qry->deferred;
-		request->state = KR_STATE_YIELD;
-		set_yield(&request->answ_selected, qry->uid, false);
-		set_yield(&request->auth_selected, qry->uid, false);
-		RESUME_LAYERS(layer_id(request, pickle->api), request, qry, consume, pickle->pkt);
-		if (request->state != KR_STATE_YIELD) {
-			/* No new deferred answers, take the next */
-			qry->deferred = pickle->next;
-		}
-	} else {
-		/* Caller is interested in always tracking a zone cut, even if the answer is cached
-		 * this is normally not required, and incurs another cache lookups for cached answer. */
-		if (qry->flags.ALWAYS_CUT) {
-			if (!(qry->flags.STUB)) {
-				switch(zone_cut_check(request, qry, packet)) {
-				case KR_STATE_FAIL: return KR_STATE_FAIL;
-				case KR_STATE_DONE: return KR_STATE_PRODUCE;
-				default: break;
-				}
-			}
-		}
-		/* Resolve current query and produce dependent or finish */
-		request->state = KR_STATE_PRODUCE;
-		ITERATE_LAYERS(request, qry, produce, packet);
-		if (!(request->state & KR_STATE_FAIL) && knot_wire_get_qr(packet->wire)) {
-			/* Produced an answer from cache, consume it. */
-			qry->secret = 0;
-			request->state = KR_STATE_CONSUME;
-			ITERATE_LAYERS(request, qry, consume, packet);
-		}
-	}
-	switch(request->state) {
-	case KR_STATE_FAIL: return request->state;
-	case KR_STATE_CONSUME: break;
-	case KR_STATE_DONE:
-	default: /* Current query is done */
-		if (qry->flags.RESOLVED && request->state != KR_STATE_YIELD) {
-			kr_rplan_pop(rplan, qry);
-		}
-		ITERATE_LAYERS(request, qry, reset);
-		return kr_rplan_empty(rplan) ? KR_STATE_DONE : KR_STATE_PRODUCE;
-	}
-
-
-	/* This query has RD=0 or is ANY, stop here. */
-	if (qry->stype == KNOT_RRTYPE_ANY ||
-	    !knot_wire_get_rd(request->qsource.packet->wire)) {
-		VERBOSE_MSG(qry, "=> qtype is ANY or RD=0, bail out\n");
-		return KR_STATE_FAIL;
-	}
-
-	/* Update zone cut, spawn new subrequests. */
-	if (!(qry->flags.STUB)) {
-		int state = zone_cut_check(request, qry, packet);
-		switch(state) {
-		case KR_STATE_FAIL: return KR_STATE_FAIL;
-		case KR_STATE_DONE: return KR_STATE_PRODUCE;
-		default: break;
-		}
-	}
-
-
-	const struct kr_qflags qflg = qry->flags;
-	const bool retry = qflg.TCP || qflg.BADCOOKIE_AGAIN;
-	if (!qflg.FORWARD && !qflg.STUB && !retry) { /* Keep NS when requerying/stub/badcookie. */
-		/* Root DNSKEY must be fetched from the hints to avoid chicken and egg problem. */
-		if (qry->sname[0] == '\0' && qry->stype == KNOT_RRTYPE_DNSKEY) {
-			kr_zonecut_set_sbelt(request->ctx, &qry->zone_cut);
-		}
-	}
-
-	qry->server_selection.choose_transport(qry, transport);
-
-	if (*transport == NULL) {
-		/* Properly signal to serve_stale module. */
-		if (qry->flags.NO_NS_FOUND) {
-			ITERATE_LAYERS(request, qry, reset);
-			kr_rplan_pop(rplan, qry);
-			return KR_STATE_FAIL;
-		} else {
-			/* FIXME: This is probably quite inefficient:
-			* we go through the whole qr_task_step loop just because of the serve_stale
-			* module which might not even be loaded. */
-			qry->flags.NO_NS_FOUND = true;
-			return KR_STATE_PRODUCE;
-		}
-	}
-
-	if ((*transport)->protocol == KR_TRANSPORT_RESOLVE_A || (*transport)->protocol == KR_TRANSPORT_RESOLVE_AAAA) {
-		uint16_t type = (*transport)->protocol == KR_TRANSPORT_RESOLVE_A ? KNOT_RRTYPE_A : KNOT_RRTYPE_AAAA;
-		ns_resolve_addr(qry, qry->request, *transport, type);
-		ITERATE_LAYERS(request, qry, reset);
-		return KR_STATE_PRODUCE;
-	}
-
-	/* Randomize query case (if not in not turned off) */
-	qry->secret = qry->flags.NO_0X20 ? 0 : kr_rand_bytes(sizeof(qry->secret));
-	knot_dname_t *qname_raw = kr_pkt_qname_raw(packet);
-	randomized_qname_case(qname_raw, qry->secret);
-
-	/*
-	 * Additional query is going to be finalized when calling
-	 * kr_resolve_checkout().
-	 */
-	qry->timestamp_mono = kr_now();
-	return request->state;
-}
-
->>>>>>> 1080b61e
 #if ENABLE_COOKIES
 /** Update DNS cookie data in packet. */
 static bool outbound_request_update_cookies(struct kr_request *req,
