/*  Copyright (C) 2014 CZ.NIC, z.s.p.o. <knot-dns@labs.nic.cz>

    This program is free software: you can redistribute it and/or modify
    it under the terms of the GNU General Public License as published by
    the Free Software Foundation, either version 3 of the License, or
    (at your option) any later version.

    This program is distributed in the hope that it will be useful,
    but WITHOUT ANY WARRANTY; without even the implied warranty of
    MERCHANTABILITY or FITNESS FOR A PARTICULAR PURPOSE.  See the
    GNU General Public License for more details.

    You should have received a copy of the GNU General Public License
    along with this program.  If not, see <http://www.gnu.org/licenses/>.
 */

#pragma once

#include <netinet/in.h>
#include <libknot/processing/layer.h>
#include <libknot/packet/pkt.h>

#include "lib/generic/array.h"
#include "lib/nsrep.h"
#include "lib/rplan.h"
#include "lib/module.h"
#include "lib/cache.h"

/**
 * @file resolve.h
<<<<<<< HEAD
 * @brief The API provides a high-level API for simple name resolution,
 * and an API providing a "consumer-producer"-like interface to enable
 * you write custom I/O or special iterative resolution driver.
 *
 * # Example usage of the high-level API:
 *
 * @code{.c}
 *
 * struct kr_context ctx = {
 *     .cache = ..., // open cache instance (or NULL)
 *     .layers = &modules,
 * };
 *
 * // Resolve "IN A cz."
 * knot_pkt_t *answer = knot_pkt_new(NULL, 65535, ctx.pool);
 * int ret = kr_resolve(&ctx, answer, (uint8_t*)"\x02cz", 1, 1, 0);
 * printf("rcode: %d, ancount: %u\n",
 *        knot_wire_get_rcode(answer->wire),
 *        knot_wire_get_ancount(answer->wire));
 * @endcode
=======
 * @brief The API provides an API providing a "consumer-producer"-like interface to enable
 * user to plug it into existing event loop or I/O code.
>>>>>>> 1b931863
 *
 * # Example usage of the iterative API:
 *
 * @code{.c}
 *
 * // Create request and its memory pool
 * struct kr_request req = {
 * 	.pool = {
 * 		.ctx = mp_new (4096),
 * 		.alloc = (mm_alloc_t) mp_alloc
 * 	}
 * };
 * kr_resolve_begin(&req, ctx, answer);
 * int state = kr_resolve_query(&req, qname, qclass, qtype);
 *
 * // Generate answer
 * while (state == KNOT_STATE_PRODUCE) {
 *
 *     // Additional query generate, do the I/O and pass back answer
 *     state = kr_resolve_produce(&req, &addr, &type, query);
 *     while (state == KNOT_STATE_CONSUME) {
 *         int ret = sendrecv(addr, proto, query, resp);
 *
 *         // If I/O fails, make "resp" empty
 *         state = kr_resolve_consume(&request, resp);
 *         knot_pkt_clear(resp);
 *     }
 *     knot_pkt_clear(query);
 * }
 *
 * // "state" is either DONE or FAIL
 * kr_resolve_finish(&request, state);
 *
 * @endcode
 */

/* @cond internal Array of modules. */
typedef array_t(struct kr_module *) module_array_t;
/* @endcond */

/**
 * Name resolution context.
 *
 * Resolution context provides basic services like cache, configuration and options.
 *
 * @note This structure is persistent between name resolutions and may
 *       be shared between threads.
 */
struct kr_context
{
	mm_ctx_t *pool;
	struct kr_zonecut root_hints;
	struct kr_cache cache;
	kr_nsrep_lru_t *cache_rtt;
	kr_nsrep_lru_t *cache_rep;
	module_array_t *modules;
	knot_rrset_t *opt_rr;
	uint32_t options;
};

/**
 * Name resolution request.
 *
 * Keeps information about current query processing between calls to
 * processing APIs, i.e. current resolved query, resolution plan, ...
 * Use this instead of the simple interface if you want to implement
 * multiplexing or custom I/O.
 *
 * @note All data for this request must be allocated from the given pool.
 */
struct kr_request {
    struct kr_context *ctx;
    knot_pkt_t *answer;
    struct {
        const knot_rrset_t *key;
        const struct sockaddr *addr;
    } qsource;
    uint32_t options;
    int state;
    struct kr_rplan rplan;
    mm_ctx_t pool;
};

/**
<<<<<<< HEAD
 * Resolve an input query and produce a packet with an answer.
 *
 * @note The function doesn't change the packet question or message ID.
 *
 * @param ctx    resolution context
 * @param answer answer packet to be written
 * @param qname  resolved query name
 * @param qclass resolved query class
 * @param qtype  resolved query type
 * @param options resolution options
 * @return       0 or an error code
 */
int kr_resolve(struct kr_context* ctx, knot_pkt_t *answer,
               const knot_dname_t *qname, uint16_t qclass, uint16_t qtype, uint32_t options);

/**
=======
>>>>>>> 1b931863
 * Begin name resolution.
 *
 * @note Expects a request to have an initialized mempool, the "answer" packet will
 *       be kept during the resolution and will contain the final answer at the end.
 *
 * @param request request state with initialized mempool
 * @param ctx     resolution context
 * @param answer  allocated packet for final answer
 * @return        CONSUME (expecting query)
 */
int kr_resolve_begin(struct kr_request *request, struct kr_context *ctx, knot_pkt_t *answer);

/**
 * Push new query for resolution to the state.
 * @param  request request state (if already has a question, this will be resolved first)
 * @param  qname
 * @param  qclass
 * @param  qtype
 * @return         PRODUCE|FAIL
 */
int kr_resolve_query(struct kr_request *request, const knot_dname_t *qname, uint16_t qclass, uint16_t qtype);

/**
 * Consume input packet (may be either first query or answer to query originated from kr_resolve_produce())
 *
 * @note If the I/O fails, provide an empty or NULL packet, this will make iterator recognize nameserver failure.
 * 
 * @param  request request state (awaiting input)
 * @param  packet  [in] input packet
 * @return         any state
 */
int kr_resolve_consume(struct kr_request *request, knot_pkt_t *packet);

/**
 * Produce either next additional query or finish.
 *
 * If the CONSUME is returned then dst, type and packet will be filled with
 * appropriate values and caller is responsible to send them and receive answer.
 * If it returns any other state, then content of the variables is undefined.
 * 
 * @param  request request state (in PRODUCE state)
 * @param  dst     [out] possible address of the next nameserver
 * @param  type    [out] possible used socket type (SOCK_STREAM, SOCK_DGRAM)
 * @param  packet  [out] packet to be filled with additional query
 * @return         any state
 */
int kr_resolve_produce(struct kr_request *request, struct sockaddr **dst, int *type, knot_pkt_t *packet);

/**
 * Finish resolution and commit results if the state is DONE.
 *
 * @note The structures will be deinitialized, but the assigned memory pool is not going to
 *       be destroyed, as it's owned by caller.
 *
 * @param  request request state
 * @param  state   either DONE or FAIL state
 * @return         DONE
 */
int kr_resolve_finish(struct kr_request *request, int state);

/**
 * Return resolution plan.
 * @param  request request state
 * @return         pointer to rplan
 */
struct kr_rplan *kr_resolve_plan(struct kr_request *request);
<|MERGE_RESOLUTION|>--- conflicted
+++ resolved
@@ -28,31 +28,8 @@
 
 /**
  * @file resolve.h
-<<<<<<< HEAD
- * @brief The API provides a high-level API for simple name resolution,
- * and an API providing a "consumer-producer"-like interface to enable
- * you write custom I/O or special iterative resolution driver.
- *
- * # Example usage of the high-level API:
- *
- * @code{.c}
- *
- * struct kr_context ctx = {
- *     .cache = ..., // open cache instance (or NULL)
- *     .layers = &modules,
- * };
- *
- * // Resolve "IN A cz."
- * knot_pkt_t *answer = knot_pkt_new(NULL, 65535, ctx.pool);
- * int ret = kr_resolve(&ctx, answer, (uint8_t*)"\x02cz", 1, 1, 0);
- * printf("rcode: %d, ancount: %u\n",
- *        knot_wire_get_rcode(answer->wire),
- *        knot_wire_get_ancount(answer->wire));
- * @endcode
-=======
  * @brief The API provides an API providing a "consumer-producer"-like interface to enable
  * user to plug it into existing event loop or I/O code.
->>>>>>> 1b931863
  *
  * # Example usage of the iterative API:
  *
@@ -137,25 +114,6 @@
 };
 
 /**
-<<<<<<< HEAD
- * Resolve an input query and produce a packet with an answer.
- *
- * @note The function doesn't change the packet question or message ID.
- *
- * @param ctx    resolution context
- * @param answer answer packet to be written
- * @param qname  resolved query name
- * @param qclass resolved query class
- * @param qtype  resolved query type
- * @param options resolution options
- * @return       0 or an error code
- */
-int kr_resolve(struct kr_context* ctx, knot_pkt_t *answer,
-               const knot_dname_t *qname, uint16_t qclass, uint16_t qtype, uint32_t options);
-
-/**
-=======
->>>>>>> 1b931863
  * Begin name resolution.
  *
  * @note Expects a request to have an initialized mempool, the "answer" packet will
