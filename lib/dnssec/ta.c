/*  Copyright (C) 2014-2017 CZ.NIC, z.s.p.o. <knot-dns@labs.nic.cz>

    This program is free software: you can redistribute it and/or modify
    it under the terms of the GNU General Public License as published by
    the Free Software Foundation, either version 3 of the License, or
    (at your option) any later version.

    This program is distributed in the hope that it will be useful,
    but WITHOUT ANY WARRANTY; without even the implied warranty of
    MERCHANTABILITY or FITNESS FOR A PARTICULAR PURPOSE.  See the
    GNU General Public License for more details.

    You should have received a copy of the GNU General Public License
    along with this program.  If not, see <https://www.gnu.org/licenses/>.
 */

#include <libknot/descriptor.h>
#include <libknot/rdataset.h>
#include <libknot/rrset.h>
#include <libknot/packet/wire.h>
#include <dnssec/key.h>
#include <dnssec/error.h>

#include "lib/defines.h"
#include "lib/dnssec/ta.h"
#include "lib/utils.h"

knot_rrset_t *kr_ta_get(map_t *trust_anchors, const knot_dname_t *name)
{
	return map_get(trust_anchors, (const char *)name);
}

/* @internal Create DS from DNSKEY, caller MUST free dst if successful. */
static int dnskey2ds(dnssec_binary_t *dst, const knot_dname_t *owner, const uint8_t *rdata, uint16_t rdlen)
{
	dnssec_key_t *key = NULL;
	int ret = dnssec_key_new(&key);
	if (ret != DNSSEC_EOK) {
		return kr_error(ENOMEM);
	}
	/* Create DS from DNSKEY and reinsert */
	const dnssec_binary_t key_data = { .size = rdlen, .data = (uint8_t *)rdata };
	ret = dnssec_key_set_rdata(key, &key_data);
	if (ret == DNSSEC_EOK) {
		/* Accept only KSK (257) to TA store */
		if (dnssec_key_get_flags(key) == 257)  {
			ret = dnssec_key_set_dname(key, owner);
		} else {
			ret = DNSSEC_EINVAL;
		}
		if (ret == DNSSEC_EOK) {
			ret = dnssec_key_create_ds(key, DNSSEC_KEY_DIGEST_SHA256, dst);
		}
	}
	dnssec_key_free(key);
	/* Pick some sane error code */
	if (ret != DNSSEC_EOK) {
		return kr_error(ENOMEM);
	}
	return kr_ok();
}

/* @internal Insert new TA to trust anchor set, rdata MUST be of DS type. */
static int insert_ta(map_t *trust_anchors, const knot_dname_t *name,
                     uint32_t ttl, const uint8_t *rdata, uint16_t rdlen)
{
	bool is_new_key = false;
	knot_rrset_t *ta_rr = kr_ta_get(trust_anchors, name);
	if (!ta_rr) {
		ta_rr = knot_rrset_new(name, KNOT_RRTYPE_DS, KNOT_CLASS_IN, NULL);
		is_new_key = true;
	}
	/* Merge-in new key data */
	if (!ta_rr || (rdlen > 0 && knot_rrset_add_rdata(ta_rr, rdata, rdlen, ttl, NULL) != 0)) {
		knot_rrset_free(&ta_rr, NULL);
		return kr_error(ENOMEM);
	}
	WITH_VERBOSE {
<<<<<<< HEAD
		kr_rrset_print(ta_rr, "[ ta ] new state of root trust anchors:\n");
=======
		kr_rrset_print(ta_rr, "[ ta ] new state of trust anchors for a domain:\n");
>>>>>>> f10f3eb8
	}
	if (is_new_key) {
		return map_set(trust_anchors, (const char *)name, ta_rr);
	}
	return kr_ok();
}

int kr_ta_add(map_t *trust_anchors, const knot_dname_t *name, uint16_t type,
              uint32_t ttl, const uint8_t *rdata, uint16_t rdlen)
{
	if (!trust_anchors || !name) {
		return kr_error(EINVAL);
	}

	/* DS/DNSEY types are accepted, for DNSKEY we
	 * need to compute a DS digest. */
	if (type == KNOT_RRTYPE_DS) {
		return insert_ta(trust_anchors, name, ttl, rdata, rdlen);
	} else if (type == KNOT_RRTYPE_DNSKEY) {
		dnssec_binary_t ds_rdata = { 0, };
		int ret = dnskey2ds(&ds_rdata, name, rdata, rdlen);
		if (ret != 0) {
			return ret;
		}
		ret = insert_ta(trust_anchors, name, ttl, ds_rdata.data, ds_rdata.size);
		dnssec_binary_free(&ds_rdata);
		return ret;
	} else { /* Invalid type for TA */
		return kr_error(EINVAL);
	}
}

int kr_ta_covers(map_t *trust_anchors, const knot_dname_t *name)
{
	while(name) {
		if (kr_ta_get(trust_anchors, name)) {
			return true;
		}
		if (name[0] == '\0') {
			return false;
		}
		name = knot_wire_next_label(name, NULL);
	}
	return false;
}

/* Delete record data */
static int del_record(const char *k, void *v, void *ext)
{
	knot_rrset_t *ta_rr = v;
	if (ta_rr) {
		knot_rrset_free(&ta_rr, NULL);
	}
	return 0;
}

int kr_ta_del(map_t *trust_anchors, const knot_dname_t *name)
{
	knot_rrset_t *ta_rr = kr_ta_get(trust_anchors, name);
	if (ta_rr) {
		del_record(NULL, ta_rr, NULL);
		map_del(trust_anchors, (const char *)name);
	}
	return kr_ok();
}

void kr_ta_clear(map_t *trust_anchors)
{
	map_walk(trust_anchors, del_record, NULL);
	map_clear(trust_anchors);
}<|MERGE_RESOLUTION|>--- conflicted
+++ resolved
@@ -76,11 +76,7 @@
 		return kr_error(ENOMEM);
 	}
 	WITH_VERBOSE {
-<<<<<<< HEAD
-		kr_rrset_print(ta_rr, "[ ta ] new state of root trust anchors:\n");
-=======
 		kr_rrset_print(ta_rr, "[ ta ] new state of trust anchors for a domain:\n");
->>>>>>> f10f3eb8
 	}
 	if (is_new_key) {
 		return map_set(trust_anchors, (const char *)name, ta_rr);
