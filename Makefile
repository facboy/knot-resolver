include config.mk
include platform.mk

# Targets
all: info lib modules daemon
install: lib-install modules-install daemon-install
check: all tests
clean: lib-clean modules-clean daemon-clean tests-clean doc-clean
doc: doc-html
.PHONY: all install check clean doc

# Options
ifdef COVERAGE
CFLAGS += --coverage
endif

# Dependencies
$(eval $(call find_lib,libknot))
$(eval $(call find_lib,libuv))
$(eval $(call find_alt,lua,luajit))
$(eval $(call find_alt,lua,lua5.2))
$(eval $(call find_alt,lua,lua-5.2))
$(eval $(call find_alt,lua,lua))
$(eval $(call find_lib,cmocka))
$(eval $(call find_bin,doxygen))
$(eval $(call find_bin,sphinx-build))
$(eval $(call find_bin,gccgo))
$(eval $(call find_bin,python))
$(eval $(call find_lib,libmemcached,1.0))
$(eval $(call find_lib,hiredis))
<<<<<<< HEAD
$(eval $(call find_lib,libdnssec))
=======
$(eval $(call find_lib,socket_wrapper))
>>>>>>> fe3749e5

# Work around luajit on OS X
ifeq ($(PLATFORM), Darwin)
ifneq (,$(findstring luajit, $(lua_LIBS)))
	lua_LIBS += -pagezero_size 10000 -image_base 100000000
endif
endif

CFLAGS += $(libknot_CFLAGS) $(libuv_CFLAGS) $(cmocka_CFLAGS) $(python_CFLAGS) $(lua_CFLAGS) $(libdnssec_CFLAGS)

# Sub-targets
include help.mk
include lib/lib.mk
include daemon/daemon.mk
include modules/modules.mk
include tests/tests.mk
include doc/doc.mk<|MERGE_RESOLUTION|>--- conflicted
+++ resolved
@@ -28,11 +28,8 @@
 $(eval $(call find_bin,python))
 $(eval $(call find_lib,libmemcached,1.0))
 $(eval $(call find_lib,hiredis))
-<<<<<<< HEAD
+$(eval $(call find_lib,socket_wrapper))
 $(eval $(call find_lib,libdnssec))
-=======
-$(eval $(call find_lib,socket_wrapper))
->>>>>>> fe3749e5
 
 # Work around luajit on OS X
 ifeq ($(PLATFORM), Darwin)
