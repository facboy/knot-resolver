/*  Copyright (C) 2014-2017 CZ.NIC, z.s.p.o. <knot-dns@labs.nic.cz>

    This program is free software: you can redistribute it and/or modify
    it under the terms of the GNU General Public License as published by
    the Free Software Foundation, either version 3 of the License, or
    (at your option) any later version.

    This program is distributed in the hope that it will be useful,
    but WITHOUT ANY WARRANTY; without even the implied warranty of
    MERCHANTABILITY or FITNESS FOR A PARTICULAR PURPOSE.  See the
    GNU General Public License for more details.

    You should have received a copy of the GNU General Public License
    along with this program.  If not, see <https://www.gnu.org/licenses/>.
 */

#include <uv.h>
#include <lua.h>
#include <libknot/packet/pkt.h>
#include <libknot/descriptor.h>
#include <contrib/ucw/lib.h>
#include <contrib/ucw/mempool.h>
#include <contrib/wire.h>
#if defined(__GLIBC__) && defined(_GNU_SOURCE)
#include <malloc.h>
#endif
#include <assert.h>
#include <sys/types.h>
#include <unistd.h>
#include <gnutls/gnutls.h>
#include "lib/utils.h"
#include "lib/layer.h"
#include "daemon/worker.h"
#include "daemon/bindings.h"
#include "daemon/engine.h"
#include "daemon/io.h"
#include "daemon/tls.h"

#define VERBOSE_MSG(qry, fmt...) QRVERBOSE(qry, "wrkr", fmt)

/** Client request state. */
struct request_ctx
{
	struct kr_request req;
	struct {
		union inaddr addr;
		union inaddr dst_addr;
		/* uv_handle_t *handle; */

		/** NULL if the request didn't come over network. */
		struct session *session;
	} source;
	struct worker_ctx *worker;
	qr_tasklist_t tasks;
};

/** Query resolution task. */
struct qr_task
{
	struct request_ctx *ctx;
	knot_pkt_t *pktbuf;
	qr_tasklist_t waiting;
	uv_handle_t *pending[MAX_PENDING];
	uint16_t pending_count;
	uint16_t addrlist_count;
	uint16_t addrlist_turn;
	uint16_t timeouts;
	uint16_t iter_count;
	uint16_t bytes_remaining;
	struct sockaddr *addrlist;
	worker_cb_t on_complete;
	void *baton;
	uint32_t refs;
	bool finished : 1;
	bool leading  : 1;
};


/* Convenience macros */
#define qr_task_ref(task) \
	do { ++(task)->refs; } while(0)
#define qr_task_unref(task) \
	do { if (task && --(task)->refs == 0) { qr_task_free(task); } } while (0)
#define qr_valid_handle(task, checked) \
	(!uv_is_closing((checked)) || (task)->ctx->source.session->handle == (checked))

/** @internal get key for tcp session
 *  @note kr_straddr() return pointer to static string
 */
#define tcpsess_key(addr) kr_straddr(addr)

/* Forward decls */
static void qr_task_free(struct qr_task *task);
static int qr_task_step(struct qr_task *task,
			const struct sockaddr *packet_source,
			knot_pkt_t *packet);
static int qr_task_send(struct qr_task *task, uv_handle_t *handle,
			struct sockaddr *addr, knot_pkt_t *pkt);
static int qr_task_finalize(struct qr_task *task, int state);
static void qr_task_complete(struct qr_task *task);
static int worker_add_tcp_connected(struct worker_ctx *worker,
				    const struct sockaddr *addr,
				    struct session *session);
static int worker_del_tcp_connected(struct worker_ctx *worker,
				    const struct sockaddr *addr);
static struct session* worker_find_tcp_connected(struct worker_ctx *worker,
						 const struct sockaddr *srv);
static int worker_add_tcp_waiting(struct worker_ctx *worker,
				  const struct sockaddr *addr,
				  struct session *session);
static int worker_del_tcp_waiting(struct worker_ctx *worker,
				  const struct sockaddr *addr);
static struct session* worker_find_tcp_waiting(struct worker_ctx *worker,
					       const struct sockaddr *srv);
static int session_add_waiting(struct session *session, struct qr_task *task);
static int session_del_waiting(struct session *session, struct qr_task *task);
static int session_add_tasks(struct session *session, struct qr_task *task);
static int session_del_tasks(struct session *session, struct qr_task *task);
static void session_close(struct session *session);
static void on_session_idle_timeout(uv_timer_t *timer);
static int timer_start(struct session *session, uv_timer_cb cb,
		       uint64_t timeout, uint64_t repeat);
static void on_tcp_connect_timeout(uv_timer_t *timer);
static void on_tcp_watchdog_timeout(uv_timer_t *timer);

/** @internal Get singleton worker. */
static inline struct worker_ctx *get_worker(void)
{
	return uv_default_loop()->data;
}

static inline void *iohandle_borrow(struct worker_ctx *worker)
{
	void *h = NULL;

	const size_t size = sizeof(uv_handles_t);
	if (worker->pool_iohandles.len > 0) {
		h = array_tail(worker->pool_iohandles);
		array_pop(worker->pool_iohandles);
		kr_asan_unpoison(h, size);
	} else {
		h = malloc(size);
	}

	return h;
}

static inline void iohandle_release(struct worker_ctx *worker, void *h)
{
	assert(h);

	const size_t size = sizeof(uv_handles_t);
	if (worker->pool_iohandles.len < MP_FREELIST_SIZE) {
		array_push(worker->pool_iohandles, h);
		kr_asan_poison(h, size);
	} else {
		free(h);
	}
}

void *worker_iohandle_borrow(struct worker_ctx *worker)
{
	return iohandle_borrow(worker);
}

void worker_iohandle_release(struct worker_ctx *worker, void *h)
{
	iohandle_release(worker, h);
}

static inline void *iorequest_borrow(struct worker_ctx *worker)
{
	void *r = NULL;

	const size_t size = sizeof(uv_reqs_t);
	if (worker->pool_ioreqs.len > 0) {
		r = array_tail(worker->pool_ioreqs);
		array_pop(worker->pool_ioreqs);
		kr_asan_unpoison(r, size);
	} else {
		r = malloc(size);
	}

	return r;
}

static inline void iorequest_release(struct worker_ctx *worker, void *r)
{
	assert(r);

	const size_t size = sizeof(uv_reqs_t);
	if (worker->pool_ioreqs.len < MP_FREELIST_SIZE) {
		array_push(worker->pool_ioreqs, r);
		kr_asan_poison(r, size);
	} else {
		free(r);
	}
}


/*! @internal Create a UDP/TCP handle for an outgoing AF_INET* connection.
 *  socktype is SOCK_* */
static uv_handle_t *ioreq_spawn(struct qr_task *task, int socktype, sa_family_t family)
{
	bool precond = (socktype == SOCK_DGRAM || socktype == SOCK_STREAM)
			&& (family == AF_INET  || family == AF_INET6);
	if (!precond) {
		/* assert(false); see #245 */
		kr_log_verbose("[work] ioreq_spawn: pre-condition failed\n");
		return NULL;
	}

	if (task->pending_count >= MAX_PENDING) {
		return NULL;
	}
	/* Create connection for iterative query */
	struct worker_ctx *worker = task->ctx->worker;
	void *h = iohandle_borrow(worker);
	uv_handle_t *handle = (uv_handle_t *)h;
	if (!handle) {
		return NULL;
	}
	io_create(worker->loop, handle, socktype);

	/* Bind to outgoing address, according to IP v4/v6. */
	union inaddr *addr;
	if (family == AF_INET) {
		addr = (union inaddr *)&worker->out_addr4;
	} else {
		addr = (union inaddr *)&worker->out_addr6;
	}
	int ret = 0;
	if (addr->ip.sa_family != AF_UNSPEC) {
		assert(addr->ip.sa_family == family);
		if (socktype == SOCK_DGRAM) {
			uv_udp_t *udp = (uv_udp_t *)handle;
			ret = uv_udp_bind(udp, &addr->ip, 0);
		} else if (socktype == SOCK_STREAM){
			uv_tcp_t *tcp = (uv_tcp_t *)handle;
			ret = uv_tcp_bind(tcp, &addr->ip, 0);
		}
	}

	/* Set current handle as a subrequest type. */
	struct session *session = handle->data;
	if (ret == 0) {
		session->outgoing = true;
		ret = session_add_tasks(session, task);
	}
	if (ret < 0) {
		io_deinit(handle);
		iohandle_release(worker, h);
		return NULL;
	}
	/* Connect or issue query datagram */
	task->pending[task->pending_count] = handle;
	task->pending_count += 1;
	return handle;
}

static void on_session_close(uv_handle_t *handle)
{
	uv_loop_t *loop = handle->loop;
	struct worker_ctx *worker = loop->data;
	struct session *session = handle->data;
	assert(session->handle == handle);
	session->handle = NULL;
	io_deinit(handle);
	iohandle_release(worker, handle);
}

static void on_session_timer_close(uv_handle_t *timer)
{
	struct session *session = timer->data;
	uv_handle_t *handle = session->handle;
	assert(handle && handle->data == session);
	assert (session->outgoing || handle->type == UV_TCP);
	if (!uv_is_closing(handle)) {
		uv_close(handle, on_session_close);
	}
}

static void ioreq_kill_udp(uv_handle_t *req, struct qr_task *task)
{
	assert(req);
	struct session *session = req->data;
	assert(session->outgoing);
	if (session->closing) {
		return;
	}
	uv_timer_stop(&session->timeout);
	session_del_tasks(session, task);
	assert(session->tasks.len == 0);
	session_close(session);
}

static void ioreq_kill_tcp(uv_handle_t *req, struct qr_task *task)
{
	assert(req);
	struct session *session = req->data;
	assert(session->outgoing);
	if (session->closing) {
		return;
	}

	session_del_waiting(session, task);
	session_del_tasks(session, task);

	int res = 0;

	if (session->outgoing && session->peer.ip.sa_family != AF_UNSPEC &&
	    session->tasks.len == 0 && session->waiting.len == 0 && !session->closing) {
		assert(session->peer.ip.sa_family == AF_INET ||
		       session->peer.ip.sa_family == AF_INET6);
		res = 1;
		if (session->connected) {
			/* This is outbound TCP connection which can be reused.
			* Close it after timeout */
			uv_timer_t *timer = &session->timeout;
			timer->data = session;
			uv_timer_stop(timer);
			res = uv_timer_start(timer, on_session_idle_timeout,
					     KR_CONN_RTT_MAX, 0);
		}
	}

	if (res != 0) {
		/* if any errors, close the session immediately */
		session_close(session);
	}
}

static void ioreq_kill_pending(struct qr_task *task)
{
	for (uint16_t i = 0; i < task->pending_count; ++i) {
		if (task->pending[i]->type == UV_UDP) {
			ioreq_kill_udp(task->pending[i], task);
		} else if (task->pending[i]->type == UV_TCP) {
			ioreq_kill_tcp(task->pending[i], task);
		} else {
			assert(false);
		}
	}
	task->pending_count = 0;
}

static void session_close(struct session *session)
{
	assert(session->tasks.len == 0 && session->waiting.len == 0);

	if (session->closing) {
		return;
	}

	if (!session->outgoing && session->buffering != NULL) {
		qr_task_complete(session->buffering);
	}
	session->buffering = NULL;

	uv_handle_t *handle = session->handle;
	io_stop_read(handle);
	session->closing = true;
	if (session->outgoing &&
	    session->peer.ip.sa_family != AF_UNSPEC) {
		struct worker_ctx *worker = get_worker();
		struct sockaddr *peer = &session->peer.ip;
		worker_del_tcp_connected(worker, peer);
		session->connected = false;
	}

	if (!uv_is_closing((uv_handle_t *)&session->timeout)) {
		uv_timer_stop(&session->timeout);
		if (session->tls_client_ctx) {
			tls_client_close(session->tls_client_ctx);
		}
		session->timeout.data = session;
		uv_close((uv_handle_t *)&session->timeout, on_session_timer_close);
	}
}

static int session_add_waiting(struct session *session, struct qr_task *task)
{
	for (int i = 0; i < session->waiting.len; ++i) {
		if (session->waiting.at[i] == task) {
			return i;
		}
	}
	int ret = array_push(session->waiting, task);
	if (ret >= 0) {
		qr_task_ref(task);
	}
	return ret;
}

static int session_del_waiting(struct session *session, struct qr_task *task)
{
	int ret = kr_error(ENOENT);
	for (int i = 0; i < session->waiting.len; ++i) {
		if (session->waiting.at[i] == task) {
			array_del(session->waiting, i);
			qr_task_unref(task);
			ret = kr_ok();
			break;
		}
	}
	return ret;
}

static int session_add_tasks(struct session *session, struct qr_task *task)
{
	for (int i = 0; i < session->tasks.len; ++i) {
		if (session->tasks.at[i] == task) {
			return i;
		}
	}
	int ret = array_push(session->tasks, task);
	if (ret >= 0) {
		qr_task_ref(task);
	}
	return ret;
}

static int session_del_tasks(struct session *session, struct qr_task *task)
{
	int ret = kr_error(ENOENT);
	for (int i = 0; i < session->tasks.len; ++i) {
		if (session->tasks.at[i] == task) {
			array_del(session->tasks, i);
			qr_task_unref(task);
			ret = kr_ok();
			break;
		}
	}
	return ret;
}

/** @cond This memory layout is internal to mempool.c, use only for debugging. */
#if defined(__SANITIZE_ADDRESS__)
struct mempool_chunk {
  struct mempool_chunk *next;
  size_t size;
};
static void mp_poison(struct mempool *mp, bool poison)
{
	if (!poison) { /* @note mempool is part of the first chunk, unpoison it first */
		kr_asan_unpoison(mp, sizeof(*mp));
	}
	struct mempool_chunk *chunk = mp->state.last[0];
	void *chunk_off = (void *)chunk - chunk->size;
	if (poison) {
		kr_asan_poison(chunk_off, chunk->size);
	} else {
		kr_asan_unpoison(chunk_off, chunk->size);
	}
}
#else
#define mp_poison(mp, enable)
#endif
/** @endcond */

/** Get a mempool.  (Recycle if possible.)  */
static inline struct mempool *pool_borrow(struct worker_ctx *worker)
{
	struct mempool *mp = NULL;
	if (worker->pool_mp.len > 0) {
		mp = array_tail(worker->pool_mp);
		array_pop(worker->pool_mp);
		mp_poison(mp, 0);
	} else { /* No mempool on the freelist, create new one */
		mp = mp_new (4 * CPU_PAGE_SIZE);
	}
	return mp;
}

/** Return a mempool.  (Cache them up to some count.) */
static inline void pool_release(struct worker_ctx *worker, struct mempool *mp)
{
	if (worker->pool_mp.len < MP_FREELIST_SIZE) {
		mp_flush(mp);
		array_push(worker->pool_mp, mp);
		mp_poison(mp, 1);
	} else {
		mp_delete(mp);
	}
}

/** @internal Get key from current outgoing subrequest. */
static int subreq_key(char *dst, knot_pkt_t *pkt)
{
	assert(pkt);
	return kr_rrkey(dst, knot_pkt_qname(pkt), knot_pkt_qtype(pkt), knot_pkt_qclass(pkt));
}

/** Create and initialize a request_ctx (on a fresh mempool).
 *
 * handle and addr point to the source of the request, and they are NULL
 * in case the request didn't come from network.
 */
static struct request_ctx *request_create(struct worker_ctx *worker,
					  uv_handle_t *handle,
					  const struct sockaddr *addr)
{
	knot_mm_t pool = {
		.ctx = pool_borrow(worker),
		.alloc = (knot_mm_alloc_t) mp_alloc
	};

	/* Create request context */
	struct request_ctx *ctx = mm_alloc(&pool, sizeof(*ctx));
	if (!ctx) {
		pool_release(worker, pool.ctx);
		return NULL;
	}
<<<<<<< HEAD
	memset(&task->req, 0, sizeof(task->req));

	/* Create packet buffers for answer and subrequests */
	task->req.pool = pool;
	knot_pkt_t *pktbuf = knot_pkt_new(NULL, pktbuf_max, &task->req.pool);
	if (!pktbuf) {
		mp_delete(pool.ctx);
		return NULL;
	}
	pktbuf->size = 0;
	task->pktbuf = pktbuf;
	array_init(task->waiting);
	task->addrlist = NULL;
	task->pending_count = 0;
	task->bytes_remaining = 0;
	task->iter_count = 0;
	task->timeouts = 0;
	task->refs = 1;
	task->finished = false;
	task->leading = false;
	task->worker = worker;
	task->session = NULL;
	task->source.handle = handle;
	task->timeout = NULL;
=======
	memset(ctx, 0, sizeof(*ctx));

	/* TODO Relocate pool to struct request */
	ctx->worker = worker;
	array_init(ctx->tasks);
	struct session *session = handle ? handle->data : NULL;
	if (session) {
		assert(session->outgoing == false);
	}
	ctx->source.session = session;

	struct kr_request *req = &ctx->req;
	req->pool = pool;

>>>>>>> f4e78b04
	/* Remember query source addr */
	if (!addr || (addr->sa_family != AF_INET && addr->sa_family != AF_INET6)) {
		ctx->source.addr.ip.sa_family = AF_UNSPEC;
	} else {
		size_t addr_len = sizeof(struct sockaddr_in);
		if (addr->sa_family == AF_INET6)
			addr_len = sizeof(struct sockaddr_in6);
		memcpy(&ctx->source.addr.ip, addr, addr_len);
		ctx->req.qsource.addr = &ctx->source.addr.ip;
	}

	worker->stats.rconcurrent += 1;

	if (!handle) {
		return ctx;
	}

	/* Remember the destination address. */
	int addr_len = sizeof(ctx->source.dst_addr);
	struct sockaddr *dst_addr = &ctx->source.dst_addr.ip;
	ctx->source.dst_addr.ip.sa_family = AF_UNSPEC;
	if (handle->type == UV_UDP) {
		if (uv_udp_getsockname((uv_udp_t *)handle, dst_addr, &addr_len) == 0) {
			req->qsource.dst_addr = dst_addr;
		}
		req->qsource.tcp = false;
	} else if (handle->type == UV_TCP) {
		if (uv_tcp_getsockname((uv_tcp_t *)handle, dst_addr, &addr_len) == 0) {
			req->qsource.dst_addr = dst_addr;
		}
		req->qsource.tcp = true;
	}

	return ctx;
}

/** More initialization, related to the particular incoming query/packet. */
static int request_start(struct request_ctx *ctx, knot_pkt_t *query)
{
	assert(query && ctx);
	size_t answer_max = KNOT_WIRE_MIN_PKTSIZE;
	struct kr_request *req = &ctx->req;

	/* source.session can be empty if request was generated by kresd itself */
	if (!ctx->source.session ||
	     ctx->source.session->handle->type == UV_TCP) {
		answer_max = KNOT_WIRE_MAX_PKTSIZE;
	} else if (knot_pkt_has_edns(query)) { /* EDNS */
		answer_max = MAX(knot_edns_get_payload(query->opt_rr),
				 KNOT_WIRE_MIN_PKTSIZE);
	}
	req->qsource.size = query->size;

	req->answer = knot_pkt_new(NULL, answer_max, &req->pool);
	if (!req->answer) {
		return kr_error(ENOMEM);
	}

	/* Remember query source TSIG key */
	if (query->tsig_rr) {
		req->qsource.key = knot_rrset_copy(query->tsig_rr, &req->pool);
	}

	/* Remember query source EDNS data */
	if (query->opt_rr) {
		req->qsource.opt = knot_rrset_copy(query->opt_rr, &req->pool);
	}
	/* Start resolution */
	struct worker_ctx *worker = ctx->worker;
	struct engine *engine = worker->engine;
	kr_resolve_begin(req, &engine->resolver, req->answer);
	worker->stats.queries += 1;
	/* Throttle outbound queries only when high pressure */
	if (worker->stats.concurrent < QUERY_RATE_THRESHOLD) {
		req->options.NO_THROTTLE = true;
	}
	return kr_ok();
}

static void request_free(struct request_ctx *ctx)
{
	struct worker_ctx *worker = ctx->worker;
	/* Return mempool to ring or free it if it's full */
	pool_release(worker, ctx->req.pool.ctx);
	/* @note The 'task' is invalidated from now on. */
	/* Decommit memory every once in a while */
	static int mp_delete_count = 0;
	if (++mp_delete_count == 100000) {
		lua_gc(worker->engine->L, LUA_GCCOLLECT, 0);
#if defined(__GLIBC__) && defined(_GNU_SOURCE)
		malloc_trim(0);
#endif
		mp_delete_count = 0;
	}
	worker->stats.rconcurrent -= 1;
}

static int request_add_tasks(struct request_ctx *ctx, struct qr_task *task)
{
	for (int i = 0; i < ctx->tasks.len; ++i) {
		if (ctx->tasks.at[i] == task) {
			return i;
		}
	}
	int ret = array_push(ctx->tasks, task);
	if (ret >= 0) {
		qr_task_ref(task);
	}
	return ret;
}

static int request_del_tasks(struct request_ctx *ctx, struct qr_task *task)
{
	int ret = kr_error(ENOENT);
	for (int i = 0; i < ctx->tasks.len; ++i) {
		if (ctx->tasks.at[i] == task) {
			array_del(ctx->tasks, i);
			qr_task_unref(task);
			ret = kr_ok();
			break;
		}
	}
	return ret;
}


static struct qr_task *qr_task_create(struct request_ctx *ctx)
{
	/* How much can client handle? */
	struct engine *engine = ctx->worker->engine;
	size_t pktbuf_max = KR_EDNS_PAYLOAD;
	if (engine->resolver.opt_rr) {
		pktbuf_max = MAX(knot_edns_get_payload(engine->resolver.opt_rr),
				 pktbuf_max);
	}

	/* Create resolution task */
	struct qr_task *task = mm_alloc(&ctx->req.pool, sizeof(*task));
	if (!task) {
		return NULL;
	}
	memset(task, 0, sizeof(*task)); /* avoid accidentally unitialized fields */

	/* Create packet buffers for answer and subrequests */
	knot_pkt_t *pktbuf = knot_pkt_new(NULL, pktbuf_max, &ctx->req.pool);
	if (!pktbuf) {
		mm_free(&ctx->req.pool, task);
		return NULL;
	}
	pktbuf->size = 0;

	task->ctx = ctx;
	task->pktbuf = pktbuf;
	array_init(task->waiting);
	task->refs = 0;
	int ret = request_add_tasks(ctx, task);
	if (ret < 0) {
		mm_free(&ctx->req.pool, task);
		mm_free(&ctx->req.pool, pktbuf);
		return NULL;
	}
	ctx->worker->stats.concurrent += 1;
	return task;
}

/* This is called when the task refcount is zero, free memory. */
static void qr_task_free(struct qr_task *task)
{
	struct request_ctx *ctx = task->ctx;

	assert(ctx);

	/* Process outbound session. */
	struct session *source_session = ctx->source.session;
	struct worker_ctx *worker = ctx->worker;

	/* Process source session. */
	if (source_session &&
	    source_session->tasks.len < worker->tcp_pipeline_max/2 &&
	    !source_session->closing && source_session->throttled) {
		uv_handle_t *handle = source_session->handle;
		/* Start reading again if the session is throttled and
		 * the number of outgoing requests is below watermark. */
		if (handle) {
			io_start_read(handle);
			source_session->throttled = false;
		}
	}

	if (ctx->tasks.len == 0) {
		array_clear(ctx->tasks);
		request_free(ctx);
	}

	/* Update stats */
	worker->stats.concurrent -= 1;
}

/*@ Register new qr_task within session. */
static int qr_task_register(struct qr_task *task, struct session *session)
{
	assert(session->outgoing == false && session->handle->type == UV_TCP);

	int ret = array_reserve(session->tasks, session->tasks.len + 1);
	if (ret != 0) {
		return kr_error(ENOMEM);
	}

	session_add_tasks(session, task);

	struct request_ctx *ctx = task->ctx;
	assert(ctx && (ctx->source.session == NULL || ctx->source.session == session));
	ctx->source.session = session;
	/* Soft-limit on parallel queries, there is no "slow down" RCODE
	 * that we could use to signalize to client, but we can stop reading,
	 * an in effect shrink TCP window size. To get more precise throttling,
	 * we would need to copy remainder of the unread buffer and reassemble
	 * when resuming reading. This is NYI.  */
	if (session->tasks.len >= task->ctx->worker->tcp_pipeline_max) {
		uv_handle_t *handle = session->handle;
		if (handle && !session->throttled && !session->closing) {
			io_stop_read(handle);
			session->throttled = true;
		}
	}

	return 0;
}

static void qr_task_complete(struct qr_task *task)
{
<<<<<<< HEAD
=======
	struct request_ctx *ctx = task->ctx;
	struct worker_ctx *worker = ctx->worker;
>>>>>>> f4e78b04
	/* Kill pending I/O requests */
	ioreq_kill_pending(task);
	assert(task->waiting.len == 0);
	assert(task->leading == false);
<<<<<<< HEAD
=======
	/* Run the completion callback. */
	if (task->on_complete) {
		task->on_complete(worker, &ctx->req, task->baton);
	}
	struct session *source_session = ctx->source.session;
	if (source_session) {
		assert(source_session->outgoing == false &&
		       source_session->waiting.len == 0);
		session_del_tasks(source_session, task);
	}
>>>>>>> f4e78b04
	/* Release primary reference to task. */
	request_del_tasks(ctx, task);
}

/* This is called when we send subrequest / answer */
static int qr_task_on_send(struct qr_task *task, uv_handle_t *handle, int status)
{
	if (task->finished) {
		assert(task->leading == false);
		qr_task_complete(task);
		if (!handle || handle->type != UV_TCP) {
			return status;
		}
		struct session* session = handle->data;
		assert(session);
		if (!session->outgoing ||
		    session->waiting.len == 0) {
			return status;
		}
	}

	if (handle) {
		struct session* session = handle->data;
		if (!session->outgoing && task->ctx->source.session) {
			assert (task->ctx->source.session->handle == handle);
		}
		if (handle->type == UV_TCP && session->outgoing &&
		    session->waiting.len > 0) {
			session_del_waiting(session, task);
			if (session->closing) {
				return status;
			}
			/* Finalize the task, if any errors.
			 * We can't add it to the end of waiting list for retrying
			 * since it may lead endless loop in some circumstances
			 * (for instance: tls; send->tls_push->too many non-critical errors->
			 * on_send with nonzero status->re-add to waiting->send->etc).*/
			if (status != 0) {
				qr_task_finalize(task, KR_STATE_FAIL);
				if (session->outgoing) {
					qr_task_finalize(task, KR_STATE_FAIL);
				} else {
					assert(task->ctx->source.session == session);
					task->ctx->source.session = NULL;
				}
				session_del_tasks(session, task);
				qr_task_unref(task);
			}
			if (session->waiting.len > 0) {
				struct qr_task *t = session->waiting.at[0];
				int ret = qr_task_send(t, (uv_handle_t *)handle,
						       &session->peer.ip, t->pktbuf);
				if (ret == kr_ok()) {
					uv_timer_t *timer = &session->timeout;
					uv_timer_stop(timer);
					session->timeout.data = session;
					timer_start(session, on_tcp_watchdog_timeout, MAX_TCP_INACTIVITY, 0);
				} else {
					uv_timer_t *timer = &session->timeout;
					uv_timer_stop(timer);
					while (session->waiting.len > 0) {
						struct qr_task *t = session->waiting.at[0];
						if (session->outgoing) {
							qr_task_finalize(t, KR_STATE_FAIL);
						} else {
							assert(t->ctx->source.session == session);
							t->ctx->source.session = NULL;
						}
						array_del(session->waiting, 0);
						session_del_tasks(session, t);
						qr_task_unref(t);
					}
					while (session->tasks.len > 0) {
						struct qr_task *t = session->tasks.at[0];
						if (session->outgoing) {
							qr_task_finalize(t, KR_STATE_FAIL);
						} else {
							assert(t->ctx->source.session == session);
							t->ctx->source.session = NULL;
						}
						session_del_tasks(session, t);
					}
					session_close(session);
					return status;
				}
			}
		}
		if (!session->closing) {
			io_start_read(handle); /* Start reading new query */
		}
	}
	return status;
}

static void on_send(uv_udp_send_t *req, int status)
{
	uv_handle_t *handle = (uv_handle_t *)(req->handle);
	uv_loop_t *loop = handle->loop;
	struct worker_ctx *worker = loop->data;
	assert(worker == get_worker());
	struct qr_task *task = req->data;
	qr_task_on_send(task, handle, status);
	qr_task_unref(task);
	iorequest_release(worker, req);
}

static void on_write(uv_write_t *req, int status)
{
	uv_handle_t *handle = (uv_handle_t *)(req->handle);
	uv_loop_t *loop = handle->loop;
	struct worker_ctx *worker = loop->data;
	assert(worker == get_worker());
	struct qr_task *task = req->data;
	qr_task_on_send(task, handle, status);
	qr_task_unref(task);
	iorequest_release(worker, req);
}

static int qr_task_send(struct qr_task *task, uv_handle_t *handle, struct sockaddr *addr, knot_pkt_t *pkt)
{
	if (!handle) {
		return qr_task_on_send(task, handle, kr_error(EIO));
	}

	/* Synchronous push to TLS context, bypassing event loop. */
	struct session *session = handle->data;
	assert(session->closing == false);
	if (session->has_tls) {
		struct kr_request *req = &task->ctx->req;
		int ret = kr_ok();
		if (!session->outgoing) {
			ret = tls_push(task, handle, pkt);
		} else {
			ret = kr_resolve_checkout(req, NULL, addr,
					          SOCK_STREAM, pkt);
			if (ret != kr_ok()) {
				return ret;
			}
			ret = tls_client_push(task, handle, pkt);
		}
		return qr_task_on_send(task, handle, ret);
	}

	int ret = 0;
	struct request_ctx *ctx = task->ctx;
	struct worker_ctx *worker = ctx->worker;
	struct kr_request *req = &ctx->req;
	void *ioreq = iorequest_borrow(worker);
	if (!ioreq) {
		return qr_task_on_send(task, handle, kr_error(ENOMEM));
	}
	if (knot_wire_get_qr(pkt->wire) == 0) {
		/*
		 * Query must be finalised using destination address before
		 * sending.
		 *
		 * Libuv does not offer a convenient way how to obtain a source
		 * IP address from a UDP handle that has been initialised using
		 * uv_udp_init(). The uv_udp_getsockname() fails because of the
		 * lazy socket initialisation.
		 *
		 * @note -- A solution might be opening a separate socket and
		 * trying to obtain the IP address from it.
		 */
		ret = kr_resolve_checkout(req, NULL, addr,
		                          handle->type == UV_UDP ? SOCK_DGRAM : SOCK_STREAM,
		                          pkt);
		if (ret != kr_ok()) {
			iorequest_release(worker, ioreq);
			return ret;
		}
	}
	/* Send using given protocol */
	if (handle->type == UV_UDP) {
		uv_udp_send_t *send_req = (uv_udp_send_t *)ioreq;
		uv_buf_t buf = { (char *)pkt->wire, pkt->size };
		send_req->data = task;
		ret = uv_udp_send(send_req, (uv_udp_t *)handle, &buf, 1, addr, &on_send);
	} else if (handle->type == UV_TCP) {
		uv_write_t *write_req = (uv_write_t *)ioreq;
		uint16_t pkt_size = htons(pkt->size);
		uv_buf_t buf[2] = {
			{ (char *)&pkt_size, sizeof(pkt_size) },
			{ (char *)pkt->wire, pkt->size }
		};
		write_req->data = task;
		ret = uv_write(write_req, (uv_stream_t *)handle, buf, 2, &on_write);
	} else {
		assert(false);
	}

	if (ret == 0) {
		qr_task_ref(task); /* Pending ioreq on current task */
		if (worker->too_many_open &&
		    worker->stats.rconcurrent <
			worker->rconcurrent_highwatermark - 10) {
			worker->too_many_open = false;
		}
	} else {
		iorequest_release(worker, ioreq);
		if (ret == UV_EMFILE) {
			worker->too_many_open = true;
			worker->rconcurrent_highwatermark = worker->stats.rconcurrent;
		}
	}

	/* Update statistics */
	if (ctx->source.session &&
	    handle != ctx->source.session->handle &&
	    addr) {
		if (handle->type == UV_UDP)
			worker->stats.udp += 1;
		else
			worker->stats.tcp += 1;
		if (addr->sa_family == AF_INET6)
			worker->stats.ipv6 += 1;
		else if (addr->sa_family == AF_INET)
			worker->stats.ipv4 += 1;
	}
	return ret;
}

static int session_next_waiting_send(struct session *session)
{
	union inaddr *peer = &session->peer;
	int ret = kr_ok();
	if (session->waiting.len > 0) {
		struct qr_task *task = session->waiting.at[0];
		ret = qr_task_send(task, session->handle, &peer->ip, task->pktbuf);
	}
	session->timeout.data = session;
	timer_start(session, on_tcp_watchdog_timeout, MAX_TCP_INACTIVITY, 0);
	return ret;
}

static int session_tls_hs_cb(struct session *session, int status)
{
	VERBOSE_MSG(NULL, "=> server: '%s' TLS handshake has %s\n",
		    kr_straddr(&session->peer.ip), status ? "failed" : "completed");

	struct worker_ctx *worker = get_worker();
	union inaddr *peer = &session->peer;
	int deletion_res = worker_del_tcp_waiting(worker, &peer->ip);

	if (status) {
		for (size_t i = 0; i < session->waiting.len; ++i) {
			struct qr_task *task = session->waiting.at[0];
			struct kr_query *qry = array_tail(task->ctx->req.rplan.pending);
			kr_nsrep_update_rtt(&qry->ns, &peer->ip, KR_NS_TIMEOUT,
					    worker->engine->resolver.cache_rtt, KR_NS_UPDATE);
		}
	} else {
		if (deletion_res != 0) {
			/* session isn't in list of waiting queries, *
			 * something gone wrong */
			while (session->waiting.len > 0) {
				struct qr_task *task = session->waiting.at[0];
				session_del_tasks(session, task);
				array_del(session->waiting, 0);
				qr_task_finalize(task, KR_STATE_FAIL);
				qr_task_unref(task);
			}
			assert(session->tasks.len == 0);
			session_close(session);
			return kr_ok();
		}

		int ret = session_next_waiting_send(session);
		if (ret == kr_ok()) {
			struct worker_ctx *worker = get_worker();
			union inaddr *peer = &session->peer;
			int ret = worker_add_tcp_connected(worker, &peer->ip, session);
			assert(ret == 0);
		}
	}
	return kr_ok();
}

static void on_connect(uv_connect_t *req, int status)
{
	struct worker_ctx *worker = get_worker();
	uv_stream_t *handle = req->handle;
	struct session *session = handle->data;

	union inaddr *peer = &session->peer;
	uv_timer_stop((uv_timer_t *)&session->timeout);

	if (status == UV_ECANCELED) {
		worker_del_tcp_waiting(worker, &peer->ip);
		assert(session->closing && session->waiting.len == 0 && session->tasks.len == 0);
		iorequest_release(worker, req);
		return;
	}

	if (session->closing) {
		worker_del_tcp_waiting(worker, &peer->ip);
		assert(session->waiting.len == 0 && session->tasks.len == 0);
		iorequest_release(worker, req);
		return;
	}

	if (status != 0) {
		worker_del_tcp_waiting(worker, &peer->ip);
		while (session->waiting.len > 0) {
			struct qr_task *task = session->waiting.at[0];
			session_del_tasks(session, task);
			array_del(session->waiting, 0);
			assert(task->refs > 1);
			qr_task_unref(task);
			qr_task_step(task, NULL, NULL);
		}
		assert(session->tasks.len == 0);
		iorequest_release(worker, req);
		session_close(session);
		return;
	}

	if (!session->has_tls) {
		/* if there is a TLS, session still waiting for handshake,
		 * otherwise remove it from waiting list */
		if (worker_del_tcp_waiting(worker, &peer->ip) != 0) {
			/* session isn't in list of waiting queries, *
			 * something gone wrong */
			while (session->waiting.len > 0) {
				struct qr_task *task = session->waiting.at[0];
				session_del_tasks(session, task);
				array_del(session->waiting, 0);
				qr_task_finalize(task, KR_STATE_FAIL);
				qr_task_unref(task);
			}
			assert(session->tasks.len == 0);
			iorequest_release(worker, req);
			session_close(session);
			return;
		}
	}

	WITH_VERBOSE {
		char addr_str[INET6_ADDRSTRLEN];
		inet_ntop(session->peer.ip.sa_family, kr_inaddr(&session->peer.ip),
			  addr_str, sizeof(addr_str));
		VERBOSE_MSG(NULL, "=> connected to '%s'\n", addr_str);
	}

	session->connected = true;
	session->handle = (uv_handle_t *)handle;

	int ret = kr_ok();
	if (session->has_tls) {
		ret = tls_client_connect_start(session->tls_client_ctx,
					       session, session_tls_hs_cb);
		if (ret == kr_error(EAGAIN)) {
			iorequest_release(worker, req);
			io_start_read(session->handle);
			return;
		}
	}

	if (ret == kr_ok()) {
		ret = session_next_waiting_send(session);
		if (ret == kr_ok()) {
			worker_add_tcp_connected(worker, &session->peer.ip, session);
			iorequest_release(worker, req);
			return;
		}
	}

	while (session->waiting.len > 0) {
		struct qr_task *task = session->waiting.at[0];
		session_del_tasks(session, task);
		array_del(session->waiting, 0);
		qr_task_finalize(task, KR_STATE_FAIL);
		qr_task_unref(task);
	}

	assert(session->tasks.len == 0);

	iorequest_release(worker, req);
	session_close(session);
}

static void on_tcp_connect_timeout(uv_timer_t *timer)
{
	struct session *session = timer->data;

	uv_timer_stop(timer);
	struct worker_ctx *worker = get_worker();

	assert (session->waiting.len == session->tasks.len);

	union inaddr *peer = &session->peer;
	worker_del_tcp_waiting(worker, &peer->ip);

	WITH_VERBOSE {
		char addr_str[INET6_ADDRSTRLEN];
		inet_ntop(peer->ip.sa_family, kr_inaddr(&peer->ip), addr_str, sizeof(addr_str));
		VERBOSE_MSG(NULL, "=> connection to '%s' failed\n", addr_str);
	}

	while (session->waiting.len > 0) {
		struct qr_task *task = session->waiting.at[0];
		struct request_ctx *ctx = task->ctx;
		assert(ctx);
		task->timeouts += 1;
		worker->stats.timeout += 1;
		session_del_tasks(session, task);
		array_del(session->waiting, 0);
		assert(task->refs > 1);
		qr_task_unref(task);
		qr_task_step(task, NULL, NULL);
	}

	assert (session->tasks.len == 0);
	session_close(session);
}

static void on_tcp_watchdog_timeout(uv_timer_t *timer)
{
	struct session *session = timer->data;

	assert(session->outgoing);
	uv_timer_stop(timer);
	struct worker_ctx *worker = get_worker();

	if (session->outgoing) {
		worker_del_tcp_connected(worker, &session->peer.ip);

		while (session->waiting.len > 0) {
			struct qr_task *task = session->waiting.at[0];
			task->timeouts += 1;
			worker->stats.timeout += 1;
			array_del(session->waiting, 0);
			session_del_tasks(session, task);
			qr_task_finalize(task, KR_STATE_FAIL);
			qr_task_unref(task);
		}
	}

	while (session->tasks.len > 0) {
		struct qr_task *task = session->tasks.at[0];
		task->timeouts += 1;
		worker->stats.timeout += 1;
		assert(task->refs > 1);
		array_del(session->tasks, 0);
		qr_task_finalize(task, KR_STATE_FAIL);
		qr_task_unref(task);
	}

	session_close(session);
}

/* This is called when I/O timeouts */
static void on_udp_timeout(uv_timer_t *timer)
{
	struct session *session = timer->data;

	uv_handle_t *handle = session->handle;
	assert(handle->data == session);

	uv_timer_stop(timer);
	assert(session->tasks.len == 1);
	assert(session->waiting.len == 0);

	/* Penalize all tried nameservers with a timeout. */
	struct qr_task *task = session->tasks.at[0];
	struct worker_ctx *worker = task->ctx->worker;
	if (task->leading && task->pending_count > 0) {
		struct kr_query *qry = array_tail(task->ctx->req.rplan.pending);
		struct sockaddr_in6 *addrlist = (struct sockaddr_in6 *)task->addrlist;
		for (uint16_t i = 0; i < MIN(task->pending_count, task->addrlist_count); ++i) {
			struct sockaddr *choice = (struct sockaddr *)(&addrlist[i]);
			WITH_VERBOSE(qry) {
				char addr_str[INET6_ADDRSTRLEN];
				inet_ntop(choice->sa_family, kr_inaddr(choice), addr_str, sizeof(addr_str));
				VERBOSE_MSG(qry, "=> server: '%s' flagged as 'bad'\n", addr_str);
			}
			kr_nsrep_update_rtt(&qry->ns, choice, KR_NS_TIMEOUT,
					    worker->engine->resolver.cache_rtt, KR_NS_UPDATE);
		}
	}
	task->timeouts += 1;
	worker->stats.timeout += 1;
	qr_task_step(task, NULL, NULL);
}

static void on_session_idle_timeout(uv_timer_t *timer)
{
	struct session *s = timer->data;
	assert(s);
	uv_timer_stop(timer);
	if (s->closing) {
		return;
	}
	/* session was not in use during timer timeout
	 * remove it from connection list and close
	 */
	assert(s->tasks.len == 0 && s->waiting.len == 0);
	session_close(s);
}

static uv_handle_t *retransmit(struct qr_task *task)
{
	uv_handle_t *ret = NULL;
	if (task && task->addrlist && task->addrlist_count > 0) {
		struct sockaddr_in6 *choice = &((struct sockaddr_in6 *)task->addrlist)[task->addrlist_turn];
		if (!choice) {
			return ret;
		}
		ret = ioreq_spawn(task, SOCK_DGRAM, choice->sin6_family);
		if (ret &&
		    qr_task_send(task, ret, (struct sockaddr *)choice,
				 task->pktbuf) == 0) {
			task->addrlist_turn = (task->addrlist_turn + 1) %
					      task->addrlist_count; /* Round robin */
		}
	}
	return ret;
}

static void on_retransmit(uv_timer_t *req)
{
	struct session *session = req->data;
	assert(session->tasks.len == 1);

	uv_timer_stop(req);
	struct qr_task *task = session->tasks.at[0];
	if (retransmit(task) == NULL) {
		/* Not possible to spawn request, start timeout timer with remaining deadline. */
		uint64_t timeout = KR_CONN_RTT_MAX - task->pending_count * KR_CONN_RETRY;
		uv_timer_start(req, on_udp_timeout, timeout, 0);
	} else {
		uv_timer_start(req, on_retransmit, KR_CONN_RETRY, 0);
	}
}

static int timer_start(struct session *session, uv_timer_cb cb,
		       uint64_t timeout, uint64_t repeat)
{
	uv_timer_t *timer = (uv_timer_t *)&session->timeout;
	assert(timer->data == session);
	int ret = uv_timer_start(timer, cb, timeout, repeat);
	if (ret != 0) {
		uv_timer_stop(timer);
		return kr_error(ENOMEM);
	}
	return 0;
}

static void subreq_finalize(struct qr_task *task, const struct sockaddr *packet_source, knot_pkt_t *pkt)
{
	/* Close pending timer */
	ioreq_kill_pending(task);
	/* Clear from outgoing table. */
	if (!task->leading)
		return;
	char key[KR_RRKEY_LEN];
	int ret = subreq_key(key, task->pktbuf);
	if (ret > 0) {
		assert(map_get(&task->ctx->worker->outgoing, key) == task);
		map_del(&task->ctx->worker->outgoing, key);
	}
	/* Notify waiting tasks. */
	struct kr_query *leader_qry = array_tail(task->ctx->req.rplan.pending);
	for (size_t i = task->waiting.len; i > 0; i--) {
		struct qr_task *follower = task->waiting.at[i - 1];
		/* Reuse MSGID and 0x20 secret */
		if (follower->ctx->req.rplan.pending.len > 0) {
			struct kr_query *qry = array_tail(follower->ctx->req.rplan.pending);
			qry->id = leader_qry->id;
			qry->secret = leader_qry->secret;
			leader_qry->secret = 0; /* Next will be already decoded */
		}
		struct session *follower_source_session = follower->ctx->source.session;
		qr_task_step(follower, packet_source, pkt);
		qr_task_unref(follower);
	}
	task->waiting.len = 0;
	task->leading = false;
}

static void subreq_lead(struct qr_task *task)
{
	assert(task);
	char key[KR_RRKEY_LEN];
	if (subreq_key(key, task->pktbuf) > 0) {
		assert(map_contains(&task->ctx->worker->outgoing, key) == false);
		map_set(&task->ctx->worker->outgoing, key, task);
		task->leading = true;
	}
}

static bool subreq_enqueue(struct qr_task *task)
{
	assert(task);
	char key[KR_RRKEY_LEN];
	if (subreq_key(key, task->pktbuf) > 0) {
		struct qr_task *leader = map_get(&task->ctx->worker->outgoing, key);
		if (leader) {
			/* Enqueue itself to leader for this subrequest. */
			int ret = array_reserve_mm(leader->waiting, leader->waiting.len + 1,
						   kr_memreserve, &leader->ctx->req.pool);
			if (ret == 0) {
				array_push(leader->waiting, task);
				qr_task_ref(task);
				return true;
			}
		}
	}
	return false;
}

static int qr_task_finalize(struct qr_task *task, int state)
{
	assert(task && task->leading == false);
	if (task->finished) {
		return 0;
	}
	struct request_ctx *ctx = task->ctx;
	kr_resolve_finish(&ctx->req, state);
	task->finished = true;
	/* Send back answer */
	if (ctx->source.session != NULL) {
		uv_handle_t *handle = ctx->source.session->handle;
		assert(ctx->source.session->closing == false);
		assert(handle && handle->data == ctx->source.session);
		assert(ctx->source.addr.ip.sa_family != AF_UNSPEC);
		(void) qr_task_send(task, handle,
				    (struct sockaddr *)&ctx->source.addr,
				    ctx->req.answer);
	} else {
		(void) qr_task_on_send(task, NULL, kr_error(EIO));
	}
	return state == KR_STATE_DONE ? 0 : kr_error(EIO);
}

static int qr_task_step(struct qr_task *task,
			const struct sockaddr *packet_source, knot_pkt_t *packet)
{
	/* No more steps after we're finished. */
	if (!task || task->finished) {
		return kr_error(ESTALE);
	}

	/* Close pending I/O requests */
	subreq_finalize(task, packet_source, packet);
	/* Consume input and produce next query */
	struct request_ctx *ctx = task->ctx;
	assert(ctx);
	struct kr_request *req = &ctx->req;
	struct worker_ctx *worker = ctx->worker;
	int sock_type = -1;
	task->addrlist = NULL;
	task->addrlist_count = 0;
	task->addrlist_turn = 0;
	req->has_tls = (ctx->source.session && ctx->source.session->has_tls);

	if (worker->too_many_open) {
		struct kr_rplan *rplan = &req->rplan;
		if (worker->stats.rconcurrent <
			worker->rconcurrent_highwatermark - 10) {
			worker->too_many_open = false;
		} else if (packet && kr_rplan_empty(rplan)) {
			/* new query; TODO - make this detection more obvious */
			kr_resolve_consume(req, packet_source, packet);
			return qr_task_finalize(task, KR_STATE_FAIL);
		}
	}

	int state = kr_resolve_consume(req, packet_source, packet);
	while (state == KR_STATE_PRODUCE) {
		state = kr_resolve_produce(req, &task->addrlist,
					   &sock_type, task->pktbuf);
		if (unlikely(++task->iter_count > KR_ITER_LIMIT ||
			     task->timeouts >= KR_TIMEOUT_LIMIT)) {
			return qr_task_finalize(task, KR_STATE_FAIL);
		}
	}

	/* We're done, no more iterations needed */
	if (state & (KR_STATE_DONE|KR_STATE_FAIL)) {
		return qr_task_finalize(task, state);
	} else if (!task->addrlist || sock_type < 0) {
		return qr_task_step(task, NULL, NULL);
	}

	/* Count available address choices */
	struct sockaddr_in6 *choice = (struct sockaddr_in6 *)task->addrlist;
	for (size_t i = 0; i < KR_NSREP_MAXADDR && choice->sin6_family != AF_UNSPEC; ++i) {
		task->addrlist_count += 1;
		choice += 1;
	}

	/* Start fast retransmit with UDP, otherwise connect. */
	int ret = 0;
	if (sock_type == SOCK_DGRAM) {
		/* If there is already outgoing query, enqueue to it. */
		if (subreq_enqueue(task)) {
			return kr_ok(); /* Will be notified when outgoing query finishes. */
		}
		/* Start transmitting */
		uv_handle_t *handle = retransmit(task);
		if (handle == NULL) {
			return qr_task_step(task, NULL, NULL);
		}
		/* Check current query NSLIST */
		struct kr_query *qry = array_tail(req->rplan.pending);
		assert(qry != NULL);
		/* Retransmit at default interval, or more frequently if the mean
		 * RTT of the server is better. If the server is glued, use default rate. */
		size_t timeout = qry->ns.score;
		if (timeout > KR_NS_GLUED) {
			/* We don't have information about variance in RTT, expect +10ms */
			timeout = MIN(qry->ns.score + 10, KR_CONN_RETRY);
		} else {
			timeout = KR_CONN_RETRY;
		}
		/* Announce and start subrequest.
		 * @note Only UDP can lead I/O as it doesn't touch 'task->pktbuf' for reassembly.
		 */
		subreq_lead(task);
		struct session *session = handle->data;
		assert(session->handle->type == UV_UDP);
		ret = timer_start(session, on_retransmit, timeout, 0);
		/* Start next step with timeout, fatal if can't start a timer. */
		if (ret != 0) {
			subreq_finalize(task, packet_source, packet);
			return qr_task_finalize(task, KR_STATE_FAIL);
		}
	} else {
		assert (sock_type == SOCK_STREAM);
		const struct sockaddr *addr =
			packet_source ? packet_source : task->addrlist;
		if (addr->sa_family == AF_UNSPEC) {
			subreq_finalize(task, packet_source, packet);
			return qr_task_finalize(task, KR_STATE_FAIL);
		}
		struct session* session = NULL;
		if ((session = worker_find_tcp_waiting(ctx->worker, addr)) != NULL) {
			assert(session->outgoing);
			if (session->closing) {
				subreq_finalize(task, packet_source, packet);
				return qr_task_finalize(task, KR_STATE_FAIL);
			}
			/* There are waiting tasks.
			 * It means that connection establishing or data sending
			 * is coming right now. */
			/* Task will be notified in on_connect() or qr_task_on_send(). */
			ret = session_add_waiting(session, task);
			if (ret < 0) {
				subreq_finalize(task, packet_source, packet);
				return qr_task_finalize(task, KR_STATE_FAIL);
			}
			ret = session_add_tasks(session, task);
			if (ret < 0) {
				session_del_waiting(session, task);
				subreq_finalize(task, packet_source, packet);
				return qr_task_finalize(task, KR_STATE_FAIL);
			}
		} else if ((session = worker_find_tcp_connected(ctx->worker, addr)) != NULL) {
			/* Connection has been already established */
			assert(session->outgoing);
			if (session->closing) {
				session_del_tasks(session, task);
				subreq_finalize(task, packet_source, packet);
				return qr_task_finalize(task, KR_STATE_FAIL);
			}

			if (session->tasks.len >= worker->tcp_pipeline_max) {
				session_del_tasks(session, task);
				subreq_finalize(task, packet_source, packet);
				return qr_task_finalize(task, KR_STATE_FAIL);
			}

			/* will be removed in qr_task_on_send() */
			ret = session_add_waiting(session, task);
			if (ret < 0) {
				session_del_tasks(session, task);
				subreq_finalize(task, packet_source, packet);
				return qr_task_finalize(task, KR_STATE_FAIL);
			}
			ret = session_add_tasks(session, task);
			if (ret < 0) {
				session_del_waiting(session, task);
				session_del_tasks(session, task);
				subreq_finalize(task, packet_source, packet);
				return qr_task_finalize(task, KR_STATE_FAIL);
			}
			if (session->waiting.len == 1) {
				ret = qr_task_send(task, session->handle,
						   &session->peer.ip, task->pktbuf);
				if (ret < 0) {
					session_del_waiting(session, task);
					session_del_tasks(session, task);
					subreq_finalize(task, packet_source, packet);
					return qr_task_finalize(task, KR_STATE_FAIL);
				}
				ret = timer_start(session, on_tcp_watchdog_timeout,
						  KR_CONN_RTT_MAX, 0);
				if (ret < 0) {
					assert(false);
					session_del_waiting(session, task);
					session_del_tasks(session, task);
					subreq_finalize(task, packet_source, packet);
					return qr_task_finalize(task, KR_STATE_FAIL);
				}
			}
			task->pending[task->pending_count] = session->handle;
			task->pending_count += 1;
		} else {
			/* Make connection */
			uv_connect_t *conn = (uv_connect_t *)iorequest_borrow(ctx->worker);
			if (!conn) {
				return qr_task_step(task, NULL, NULL);
			}
			uv_handle_t *client = ioreq_spawn(task, sock_type,
							  addr->sa_family);
			if (!client) {
				iorequest_release(ctx->worker, conn);
				subreq_finalize(task, packet_source, packet);
				return qr_task_finalize(task, KR_STATE_FAIL);
			}
			session = client->data;
			ret = worker_add_tcp_waiting(ctx->worker, addr, session);
			if (ret < 0) {
				session_del_tasks(session, task);
				iorequest_release(ctx->worker, conn);
				subreq_finalize(task, packet_source, packet);
				return qr_task_finalize(task, KR_STATE_FAIL);
			}
			/* will be removed in qr_task_on_send() */
			ret = session_add_waiting(session, task);
			if (ret < 0) {
				session_del_tasks(session, task);
				worker_del_tcp_waiting(ctx->worker, addr);
				iorequest_release(ctx->worker, conn);
				subreq_finalize(task, packet_source, packet);
				return qr_task_finalize(task, KR_STATE_FAIL);
			}

			/* Check if there must be TLS */
			struct engine *engine = ctx->worker->engine;
			struct network *net = &engine->net;
			const char *key = tcpsess_key(addr);
			struct tls_client_paramlist_entry *entry = map_get(&net->tls_client_params, key);
			if (entry) {
				assert(session->tls_client_ctx == NULL);
				struct tls_client_ctx_t *tls_ctx = tls_client_ctx_new(entry);
				if (!tls_ctx) {
					session_del_tasks(session, task);
					session_del_waiting(session, task);
					worker_del_tcp_waiting(ctx->worker, addr);
					iorequest_release(ctx->worker, conn);
					subreq_finalize(task, packet_source, packet);
					return qr_task_step(task, NULL, NULL);
				}
				tls_client_ctx_set_params(tls_ctx, entry, session);
				session->tls_client_ctx = tls_ctx;
				session->has_tls = true;
			}

			conn->data = session;
			memcpy(&session->peer, addr, sizeof(session->peer));

			ret = timer_start(session, on_tcp_connect_timeout,
					  KR_CONN_RTT_MAX, 0);
			if (ret != 0) {
				session_del_tasks(session, task);
				session_del_waiting(session, task);
				worker_del_tcp_waiting(ctx->worker, addr);
				iorequest_release(ctx->worker, conn);
				subreq_finalize(task, packet_source, packet);
				return qr_task_finalize(task, KR_STATE_FAIL);
			}

			WITH_VERBOSE {
				char addr_str[INET6_ADDRSTRLEN];
				inet_ntop(session->peer.ip.sa_family, kr_inaddr(&session->peer.ip), addr_str, sizeof(addr_str));
				VERBOSE_MSG(NULL, "=> connecting to: '%s'\n", addr_str);
			}

			if (uv_tcp_connect(conn, (uv_tcp_t *)client,
					   addr , on_connect) != 0) {
				uv_timer_stop(&session->timeout);
				session_del_tasks(session, task);
				session_del_waiting(session, task);
				worker_del_tcp_waiting(ctx->worker, addr);
				iorequest_release(ctx->worker, conn);
				subreq_finalize(task, packet_source, packet);
				return qr_task_step(task, NULL, NULL);
			}
		}
	}
	return kr_ok();
}

static int parse_packet(knot_pkt_t *query)
{
	if (!query){
		return kr_error(EINVAL);
	}

	/* Parse query packet. */
	int ret = knot_pkt_parse(query, 0);
	if (ret != KNOT_EOK) {
		return kr_error(EPROTO); /* Ignore malformed query. */
	}

	/* Check if at least header is parsed. */
	if (query->parsed < query->size) {
		return kr_error(EMSGSIZE);
	}

	return kr_ok();
}

static struct qr_task* find_task(const struct session *session, uint16_t msg_id)
{
	struct qr_task *ret = NULL;
	const qr_tasklist_t *tasklist = &session->tasks;
	for (size_t i = 0; i < tasklist->len; ++i) {
		struct qr_task *task = tasklist->at[i];
		uint16_t task_msg_id = knot_wire_get_id(task->pktbuf->wire);
		if (task_msg_id == msg_id) {
			ret = task;
			break;
		}
	}
	return ret;
}


int worker_submit(struct worker_ctx *worker, uv_handle_t *handle,
		  knot_pkt_t *msg, const struct sockaddr* addr)
{
	bool OK = worker && handle && handle->data;
	if (!OK) {
		assert(false);
		return kr_error(EINVAL);
	}

	struct session *session = handle->data;

	/* Parse packet */
	int ret = parse_packet(msg);

	/* Start new task on listening sockets,
	 * or resume if this is subrequest */
	struct qr_task *task = NULL;
	if (!session->outgoing) { /* request from a client */
		/* Ignore badly formed queries or responses. */
		if (!msg || ret != 0 || knot_wire_get_qr(msg->wire)) {
			if (msg) worker->stats.dropped += 1;
			return kr_error(EILSEQ);
		}
		struct request_ctx *ctx = request_create(worker, handle, addr);
		if (!ctx) {
			return kr_error(ENOMEM);
		}

		ret = request_start(ctx, msg);
		if (ret != 0) {
			request_free(ctx);
			return kr_error(ENOMEM);
		}

		task = qr_task_create(ctx);
		if (!task) {
			request_free(ctx);
			return kr_error(ENOMEM);
		}
	} else if (msg) { /* response from upstream */
		task = find_task(session, knot_wire_get_id(msg->wire));
		if (task == NULL) {
			return kr_error(ENOENT);
		}
		assert(session->closing == false);
	}
	assert(uv_is_closing(session->handle) == false);

	/* Consume input and produce next message */
	return qr_task_step(task, NULL, msg);
}

static int map_add_tcp_session(map_t *map, const struct sockaddr* addr,
			       struct session *session)
{
	assert(map && addr);
	const char *key = tcpsess_key(addr);
	assert(key);
	assert(map_contains(map, key) == 0);
	int ret = map_set(map, key, session);
	return ret ? kr_error(EINVAL) : kr_ok();
}

static int map_del_tcp_session(map_t *map, const struct sockaddr* addr)
{
	assert(map && addr);
	const char *key = tcpsess_key(addr);
	assert(key);
	int ret = map_del(map, key);
	return ret ? kr_error(ENOENT) : kr_ok();
}

static struct session* map_find_tcp_session(map_t *map,
					    const struct sockaddr *addr)
{
	assert(map && addr);
	const char *key = tcpsess_key(addr);
	assert(key);
	struct session* ret = map_get(map, key);
	return ret;
}

static int worker_add_tcp_connected(struct worker_ctx *worker,
				    const struct sockaddr* addr,
				    struct session *session)
{
	assert(addr);
	const char *key = tcpsess_key(addr);
	assert(key);
	assert(map_contains(&worker->tcp_connected, key) == 0);
	return map_add_tcp_session(&worker->tcp_connected, addr, session);
}

static int worker_del_tcp_connected(struct worker_ctx *worker,
				    const struct sockaddr* addr)
{
	assert(addr);
	const char *key = tcpsess_key(addr);
	assert(key);
	int ret = map_del_tcp_session(&worker->tcp_connected, addr);
	return ret;
}

static struct session* worker_find_tcp_connected(struct worker_ctx *worker,
						 const struct sockaddr* addr)
{
	return map_find_tcp_session(&worker->tcp_connected, addr);
}

static int worker_add_tcp_waiting(struct worker_ctx *worker,
				  const struct sockaddr* addr,
				  struct session *session)
{
	assert(addr);
	const char *key = tcpsess_key(addr);
	assert(key);
	assert(map_contains(&worker->tcp_waiting, key) == 0);
	int ret = map_add_tcp_session(&worker->tcp_waiting, addr, session);
	return ret;
}

static int worker_del_tcp_waiting(struct worker_ctx *worker,
				  const struct sockaddr* addr)
{
	assert(addr);
	const char *key = tcpsess_key(addr);
	assert(key);
	int ret = map_del_tcp_session(&worker->tcp_waiting, addr);
	return ret;
}

static struct session* worker_find_tcp_waiting(struct worker_ctx *worker,
					       const struct sockaddr* addr)
{
	return map_find_tcp_session(&worker->tcp_waiting, addr);
}

/* Return DNS/TCP message size. */
static int get_msg_size(const uint8_t *msg)
{
	return wire_read_u16(msg);
}

/* If buffering, close last task as it isn't live yet. */
static void discard_buffered(struct session *session)
{
	if (session->buffering) {
		qr_task_free(session->buffering);
		session->buffering = NULL;
		session->msg_hdr_idx = 0;
	}
}

int worker_end_tcp(struct worker_ctx *worker, uv_handle_t *handle)
{
	if (!worker || !handle) {
		return kr_error(EINVAL);
	}
	/* If this is subrequest, notify parent task with empty input
	 * because in this case session doesn't own tasks, it has just
	 * borrowed the task from parent session. */
	struct session *session = handle->data;
	if (session->outgoing) {
		worker_submit(worker, (uv_handle_t *)handle, NULL, NULL);
	} else {
		discard_buffered(session);
	}
	return 0;
}

int worker_process_tcp(struct worker_ctx *worker, uv_stream_t *handle,
		       const uint8_t *msg, ssize_t len)

{
	if (!worker || !handle) {
		return kr_error(EINVAL);
	}
	/* Connection error or forced disconnect */
	struct session *session = handle->data;
	assert(session && session->handle == (uv_handle_t *)handle && handle->type == UV_TCP);
	if (session->closing) {
		return kr_ok();
	}
	if (len <= 0 || !msg) {
		/* If we have pending tasks, we must dissociate them from the
		 * connection so they don't try to access closed and freed handle.
		 * @warning Do not modify task if this is outgoing request
		 * as it is shared with originator.
		 */
		WITH_VERBOSE {
			char addr_str[INET6_ADDRSTRLEN];
			inet_ntop(session->peer.ip.sa_family, kr_inaddr(&session->peer.ip),
				  addr_str, sizeof(addr_str));
			VERBOSE_MSG(NULL, "=> connection to '%s' closed by peer\n", addr_str);
		}
		uv_timer_t *timer = &session->timeout;
		uv_timer_stop(timer);
		struct sockaddr *peer = &session->peer.ip;
		worker_del_tcp_connected(worker, peer);
		session->connected = false;

		if (session->tls_client_ctx) {
			/* Avoid gnutls_bye() call */
			tls_client_set_hs_state(session->tls_client_ctx,
						TLS_HS_NOT_STARTED);
		}

		if (session->outgoing && session->buffering) {
			session->buffering = NULL;
		}

		assert(session->tasks.len >= session->waiting.len);
		while (session->waiting.len > 0) {
			struct qr_task *task = session->waiting.at[0];
			array_del(session->waiting, 0);
			assert(task->refs > 1);
			session_del_tasks(session, task);
			if (session->outgoing) {
				if (task->ctx->req.options.FORWARD) {
					/* We are in TCP_FORWARD mode.
					 * To prevent failing at kr_resolve_consume()
					 * qry.flags.TCP must be cleared.
					 * TODO - refactoring is needed. */
					struct kr_request *req = &task->ctx->req;
					struct kr_rplan *rplan = &req->rplan;
					struct kr_query *qry = array_tail(rplan->pending);
					qry->flags.TCP = false;
				}
				qr_task_step(task, NULL, NULL);
			} else {
				assert(task->ctx->source.session == session);
				task->ctx->source.session = NULL;
			}
			qr_task_unref(task);
		}
		while (session->tasks.len > 0) {
			struct qr_task *task = session->tasks.at[0];
			if (session->outgoing) {
				if (task->ctx->req.options.FORWARD) {
					struct kr_request *req = &task->ctx->req;
					struct kr_rplan *rplan = &req->rplan;
					struct kr_query *qry = array_tail(rplan->pending);
					qry->flags.TCP = false;
				}
				qr_task_step(task, NULL, NULL);
			} else {
				assert(task->ctx->source.session == session);
				task->ctx->source.session = NULL;
			}
			session_del_tasks(session, task);
		}
		session_close(session);
		return kr_ok();
	}

	if (session->outgoing) {
		uv_timer_stop(&session->timeout);
		timer_start(session, on_tcp_watchdog_timeout, MAX_TCP_INACTIVITY, 0);
	}

	if (session->bytes_to_skip) {
		assert(session->buffering == NULL);
		ssize_t min_len = MIN(session->bytes_to_skip, len);
		len -= min_len;
		msg += min_len;
		session->bytes_to_skip -= min_len;
		if (len < 0 || session->bytes_to_skip < 0) {
			/* Something gone wrong.
			 * Better kill the connection */
			assert(false);
			return kr_error(EILSEQ);
		}
		if (len == 0) {
			return kr_ok();
		}
		assert(session->bytes_to_skip == 0);
	}

	int submitted = 0;
	struct qr_task *task = session->buffering;
	knot_pkt_t *pkt_buf = NULL;
	if (task) {
		pkt_buf = task->pktbuf;
	} else {
		/* Update DNS header in session->msg_hdr* */
		assert(session->msg_hdr_idx <= sizeof(session->msg_hdr));
		ssize_t hdr_amount = sizeof(session->msg_hdr) -
				     session->msg_hdr_idx;
		if (hdr_amount > len) {
			hdr_amount = len;
		}
		if (hdr_amount > 0) {
			memcpy(session->msg_hdr + session->msg_hdr_idx, msg, hdr_amount);
			session->msg_hdr_idx += hdr_amount;
			len -= hdr_amount;
			msg += hdr_amount;
		}
		if (len == 0) { /* no data beyond msg_hdr -> not much to do */
			return kr_ok();
		}
		assert(session->msg_hdr_idx == sizeof(session->msg_hdr));
		session->msg_hdr_idx = 0;
		uint16_t msg_size = get_msg_size(session->msg_hdr);
		uint16_t msg_id = knot_wire_get_id(session->msg_hdr + 2);
		if (msg_size < KNOT_WIRE_HEADER_SIZE) {
			/* better kill the connection; we would probably get out of sync */
			uv_timer_t *timer = &session->timeout;
			uv_timer_stop(timer);
			while (session->waiting.len > 0) {
				struct qr_task *task = session->waiting.at[0];
				if (session->outgoing) {
					qr_task_finalize(task, KR_STATE_FAIL);
				} else {
					assert(task->ctx->source.session == session);
					task->ctx->source.session = NULL;
				}
				array_del(session->waiting, 0);
				session_del_tasks(session, task);
				qr_task_unref(task);
			}
			while (session->tasks.len > 0) {
				struct qr_task *task = session->tasks.at[0];
				if (session->outgoing) {
					qr_task_finalize(task, KR_STATE_FAIL);
				} else {
					assert(task->ctx->source.session == session);
					task->ctx->source.session = NULL;
				}
				session_del_tasks(session, task);
			}
			session_close(session);

			return kr_ok();
		}

		/* get task */
		if (!session->outgoing) {
			/* This is a new query, create a new task that we can use
			 * to buffer incoming message until it's complete. */
			struct sockaddr *addr = &(session->peer.ip);
			assert(addr->sa_family != AF_UNSPEC);
			struct request_ctx *ctx = request_create(worker,
								 (uv_handle_t *)handle,
								 addr);
			if (!ctx) {
				assert(false);
				return kr_error(ENOMEM);
			}
			task = qr_task_create(ctx);
			if (!task) {
				assert(false);
				request_free(ctx);
				return kr_error(ENOMEM);
			}
		} else {
			/* Start of response from upstream.
			 * The session task list must contain a task
			 * with the same msg id. */
			task = find_task(session, msg_id);
			/* FIXME: on high load over one connection, it's likely
			 * that we will get multiple matches sooner or later (!) */
			if (task) {
				knot_pkt_clear(task->pktbuf);
				assert(task->leading == false);
			} else	{
				session->bytes_to_skip = msg_size - 2;
				ssize_t min_len = MIN(session->bytes_to_skip, len);
				len -= min_len;
				msg += min_len;
				session->bytes_to_skip -= min_len;
				if (len < 0 || session->bytes_to_skip < 0) {
					/* Something gone wrong.
					 * Better kill the connection */
					assert(false);
					return kr_error(EILSEQ);
				}
				if (len == 0) {
					return submitted;
				}
				assert(session->bytes_to_skip == 0);
				int ret = worker_process_tcp(worker, handle, msg, len);
				if (ret < 0) {
					submitted = ret;
				} else {
					submitted += ret;
				}
				return submitted;
			}
		}

		pkt_buf = task->pktbuf;
		knot_wire_set_id(pkt_buf->wire, msg_id);
		pkt_buf->size = 2;
		task->bytes_remaining = msg_size - 2;
		assert(session->buffering == NULL);
		session->buffering = task;
	}
	/* At this point session must have either created new task
	 * or it's already assigned. */
	assert(task);
	assert(len > 0);
<<<<<<< HEAD
	/* Start reading DNS/TCP message length */
	knot_pkt_t *pkt_buf = task->pktbuf;
	if (task->bytes_remaining == 0 && pkt_buf->size == 0) {
		knot_pkt_clear(pkt_buf);
		/* Make sure we can process maximum packet sizes over TCP for outbound queries.
		 * Previous packet is allocated with mempool, so there's no need to free it manually. */
		if (session->outgoing && pkt_buf->max_size < KNOT_WIRE_MAX_PKTSIZE) {
			pkt_buf = knot_pkt_new(NULL, KNOT_WIRE_MAX_PKTSIZE, &task->req.pool);
			if (!pkt_buf) {
				return kr_error(ENOMEM);
			}
			task->pktbuf = pkt_buf;
		}
		/* Read only one byte as TCP fragment may end at a 1B boundary
		 * which would lead to OOB read or improper reassembly length. */
		pkt_buf->size = 1;
		pkt_buf->wire[0] = msg[0];
		len -= 1;
		msg += 1;
		if (len == 0) {
			return 0;
		}
	}
	/* Finish reading DNS/TCP message length. */
	if (task->bytes_remaining == 0 && pkt_buf->size == 1) {
		pkt_buf->wire[1] = msg[0];
		ssize_t nbytes = msg_size(pkt_buf->wire);
		len -= 1;
		msg += 1;
		/* Cut off fragment length and start reading DNS message. */
		pkt_buf->size = 0;
		task->bytes_remaining = nbytes;
	}
=======
>>>>>>> f4e78b04
	/* Message is too long, can't process it. */
	ssize_t to_read = MIN(len, task->bytes_remaining);
	if (pkt_buf->size + to_read > pkt_buf->max_size) {
		// TODO reallocate pkt_buf
		pkt_buf->size = 0;
		len -= to_read;
		msg += to_read;
		session->bytes_to_skip = task->bytes_remaining - to_read;
		task->bytes_remaining = 0;
		if (session->buffering) {
			if (!session->outgoing) {
				qr_task_complete(session->buffering);
			}
			session->buffering = NULL;
		}
		if (len > 0) {
			int ret = worker_process_tcp(worker, handle, msg, len);
			if (ret < 0) {
				submitted = ret;
			} else {
				submitted += ret;
			}
		}
		return submitted;
	}
	/* Buffer message and check if it's complete */
	memcpy(pkt_buf->wire + pkt_buf->size, msg, to_read);
	pkt_buf->size += to_read;
	task->bytes_remaining -= to_read;
	len -= to_read;
	msg += to_read;
	if (task->bytes_remaining == 0) {
		/* Message was assembled, clear temporary. */
		session->buffering = NULL;
		session->msg_hdr_idx = 0;
		if (session->outgoing) {
			session_del_tasks(session, task);
		}
		/* Parse the packet and start resolving complete query */
		int ret = parse_packet(pkt_buf);
		if (ret == 0 && !session->outgoing) {
			/* Start only new queries,
			 * not subrequests that are already pending */
			ret = request_start(task->ctx, pkt_buf);
			assert(ret == 0);
			if (ret == 0) {
				ret = qr_task_register(task, session);
			}
			if (ret == 0) {
				submitted += 1;
			}
			if (task->leading) {
				assert(false);
			}
		}
		if (ret == 0) {
			const struct sockaddr *addr = session->outgoing ? &session->peer.ip : NULL;
			ret = qr_task_step(task, addr, pkt_buf);
		}
		if (len > 0) {
			/* TODO: this is simple via iteration; recursion doesn't really help */
			ret = worker_process_tcp(worker, handle, msg, len);
			if (ret < 0) {
				assert(false);
				return ret;
			}
			submitted += ret;
		}
	}
	assert(submitted >= 0);
	return submitted;
}

<<<<<<< HEAD
struct qr_task *worker_resolve_start(struct worker_ctx *worker, knot_pkt_t *query, struct kr_qflags options)
{
	if (!worker || !query) {
		return NULL;
	}

	struct qr_task *task = qr_task_create(worker, NULL, NULL);
	if (!task) {
		return NULL;
	}

	int ret = qr_task_start(task, query);
	if (ret != 0) {
		qr_task_unref(task);
		return NULL;
	}

	/* Set options late, as qr_task_start() -> kr_resolve_begin() rewrite it. */
	kr_qflags_set(&task->req.options, options);
	return task;
}

int worker_resolve_exec(struct qr_task *task, knot_pkt_t *query)
{
	if (!task) {
		return kr_error(EINVAL);
=======
int worker_resolve(struct worker_ctx *worker, knot_pkt_t *query,
		   struct kr_qflags options, worker_cb_t on_complete,
		   void *baton)
{
	if (!worker || !query) {
		assert(false);
		return kr_error(EINVAL);
	}

	struct request_ctx *ctx = request_create(worker, NULL, NULL);
	if (!ctx) {
		return kr_error(ENOMEM);
	}

	/* Create task */
	struct qr_task *task = qr_task_create(ctx);
	if (!task) {
		request_free(ctx);
		return kr_error(ENOMEM);
	}
	task->baton = baton;
	task->on_complete = on_complete;
	/* Start task */
	int ret = request_start(ctx, query);

	/* Set options late, as qr_task_start() -> kr_resolve_begin() rewrite it. */
	kr_qflags_set(&task->ctx->req.options, options);

	if (ret != 0) {
		request_free(ctx);
		qr_task_unref(task);
		return ret;
>>>>>>> f4e78b04
	}
	return qr_task_step(task, NULL, query);
}

<<<<<<< HEAD
int worker_resolve(struct worker_ctx *worker, knot_pkt_t *query, struct kr_qflags options)
{
	if (!worker || !query) {
		return kr_error(EINVAL);
	}

	/* Create task */
	struct qr_task *task = worker_resolve_start(worker, query, options);
	if (!task) {
		return kr_error(ENOMEM);
	}

	return worker_resolve_exec(task, query);
=======
void worker_session_close(struct session *session)
{
	session_close(session);
>>>>>>> f4e78b04
}

/** Reserve worker buffers */
static int worker_reserve(struct worker_ctx *worker, size_t ring_maxlen)
{
	array_init(worker->pool_mp);
	array_init(worker->pool_ioreqs);
	array_init(worker->pool_iohandles);
	array_init(worker->pool_sessions);
	if (array_reserve(worker->pool_mp, ring_maxlen) ||
		array_reserve(worker->pool_ioreqs, ring_maxlen) ||
		array_reserve(worker->pool_iohandles, ring_maxlen) ||
		array_reserve(worker->pool_sessions, ring_maxlen)) {
		return kr_error(ENOMEM);
	}
	memset(&worker->pkt_pool, 0, sizeof(worker->pkt_pool));
	worker->pkt_pool.ctx = mp_new (4 * sizeof(knot_pkt_t));
	worker->pkt_pool.alloc = (knot_mm_alloc_t) mp_alloc;
	worker->outgoing = map_make();
	worker->tcp_connected = map_make();
	worker->tcp_waiting = map_make();
	worker->tcp_pipeline_max = MAX_PIPELINED;
	memset(&worker->stats, 0, sizeof(worker->stats));
	return kr_ok();
}

#define reclaim_freelist(list, type, cb) \
	for (unsigned i = 0; i < list.len; ++i) { \
		void *elm = list.at[i]; \
		kr_asan_unpoison(elm, sizeof(type)); \
		cb(elm); \
	} \
	array_clear(list)

void worker_reclaim(struct worker_ctx *worker)
{
	reclaim_freelist(worker->pool_mp, struct mempool, mp_delete);
	reclaim_freelist(worker->pool_ioreqs, uv_reqs_t, free);
	reclaim_freelist(worker->pool_iohandles, uv_handles_t, free);
	reclaim_freelist(worker->pool_sessions, struct session, session_free);
	mp_delete(worker->pkt_pool.ctx);
	worker->pkt_pool.ctx = NULL;
	map_clear(&worker->outgoing);
	map_clear(&worker->tcp_connected);
	map_clear(&worker->tcp_waiting);
}

struct worker_ctx *worker_create(struct engine *engine, knot_mm_t *pool,
		int worker_id, int worker_count)
{
	/* Load bindings */
	engine_lualib(engine, "modules", lib_modules);
	engine_lualib(engine, "net",     lib_net);
	engine_lualib(engine, "cache",   lib_cache);
	engine_lualib(engine, "event",   lib_event);
	engine_lualib(engine, "worker",  lib_worker);

	/* Create main worker. */
	struct worker_ctx *worker = mm_alloc(pool, sizeof(*worker));
	if (!worker) {
		return NULL;
	}
	memset(worker, 0, sizeof(*worker));
	worker->id = worker_id;
	worker->count = worker_count;
	worker->engine = engine;
	worker_reserve(worker, MP_FREELIST_SIZE);
	worker->out_addr4.sin_family = AF_UNSPEC;
	worker->out_addr6.sin6_family = AF_UNSPEC;
	/* Register worker in Lua thread */
	lua_pushlightuserdata(engine->L, worker);
	lua_setglobal(engine->L, "__worker");
	lua_getglobal(engine->L, "worker");
	lua_pushnumber(engine->L, worker_id);
	lua_setfield(engine->L, -2, "id");
	lua_pushnumber(engine->L, getpid());
	lua_setfield(engine->L, -2, "pid");
	lua_pushnumber(engine->L, worker_count);
	lua_setfield(engine->L, -2, "count");
	lua_pop(engine->L, 1);
	return worker;
}

#undef VERBOSE_MSG<|MERGE_RESOLUTION|>--- conflicted
+++ resolved
@@ -68,8 +68,6 @@
 	uint16_t iter_count;
 	uint16_t bytes_remaining;
 	struct sockaddr *addrlist;
-	worker_cb_t on_complete;
-	void *baton;
 	uint32_t refs;
 	bool finished : 1;
 	bool leading  : 1;
@@ -149,10 +147,9 @@
 {
 	assert(h);
 
-	const size_t size = sizeof(uv_handles_t);
 	if (worker->pool_iohandles.len < MP_FREELIST_SIZE) {
 		array_push(worker->pool_iohandles, h);
-		kr_asan_poison(h, size);
+		kr_asan_poison(h, sizeof(uv_handles_t));
 	} else {
 		free(h);
 	}
@@ -188,10 +185,9 @@
 {
 	assert(r);
 
-	const size_t size = sizeof(uv_reqs_t);
 	if (worker->pool_ioreqs.len < MP_FREELIST_SIZE) {
 		array_push(worker->pool_ioreqs, r);
-		kr_asan_poison(r, size);
+		kr_asan_poison(r, sizeof(uv_reqs_t));
 	} else {
 		free(r);
 	}
@@ -511,32 +507,7 @@
 		pool_release(worker, pool.ctx);
 		return NULL;
 	}
-<<<<<<< HEAD
-	memset(&task->req, 0, sizeof(task->req));
-
-	/* Create packet buffers for answer and subrequests */
-	task->req.pool = pool;
-	knot_pkt_t *pktbuf = knot_pkt_new(NULL, pktbuf_max, &task->req.pool);
-	if (!pktbuf) {
-		mp_delete(pool.ctx);
-		return NULL;
-	}
-	pktbuf->size = 0;
-	task->pktbuf = pktbuf;
-	array_init(task->waiting);
-	task->addrlist = NULL;
-	task->pending_count = 0;
-	task->bytes_remaining = 0;
-	task->iter_count = 0;
-	task->timeouts = 0;
-	task->refs = 1;
-	task->finished = false;
-	task->leading = false;
-	task->worker = worker;
-	task->session = NULL;
-	task->source.handle = handle;
-	task->timeout = NULL;
-=======
+
 	memset(ctx, 0, sizeof(*ctx));
 
 	/* TODO Relocate pool to struct request */
@@ -551,7 +522,6 @@
 	struct kr_request *req = &ctx->req;
 	req->pool = pool;
 
->>>>>>> f4e78b04
 	/* Remember query source addr */
 	if (!addr || (addr->sa_family != AF_INET && addr->sa_family != AF_INET6)) {
 		ctx->source.addr.ip.sa_family = AF_UNSPEC;
@@ -783,28 +753,20 @@
 
 static void qr_task_complete(struct qr_task *task)
 {
-<<<<<<< HEAD
-=======
 	struct request_ctx *ctx = task->ctx;
-	struct worker_ctx *worker = ctx->worker;
->>>>>>> f4e78b04
+
 	/* Kill pending I/O requests */
 	ioreq_kill_pending(task);
 	assert(task->waiting.len == 0);
 	assert(task->leading == false);
-<<<<<<< HEAD
-=======
-	/* Run the completion callback. */
-	if (task->on_complete) {
-		task->on_complete(worker, &ctx->req, task->baton);
-	}
+
 	struct session *source_session = ctx->source.session;
 	if (source_session) {
 		assert(source_session->outgoing == false &&
 		       source_session->waiting.len == 0);
 		session_del_tasks(source_session, task);
 	}
->>>>>>> f4e78b04
+
 	/* Release primary reference to task. */
 	request_del_tasks(ctx, task);
 }
@@ -1083,6 +1045,20 @@
 	return kr_ok();
 }
 
+static struct kr_query *session_current_query(struct session *session)
+{
+	if (session->waiting.len == 0) {
+		return NULL;
+	}
+
+	struct qr_task *task = session->waiting.at[0];
+	if (task->ctx->req.rplan.pending.len == 0) {
+		return NULL;
+	}
+
+	return array_tail(task->ctx->req.rplan.pending);
+}
+
 static void on_connect(uv_connect_t *req, int status)
 {
 	struct worker_ctx *worker = get_worker();
@@ -1142,11 +1118,12 @@
 		}
 	}
 
-	WITH_VERBOSE {
+	struct kr_query *qry = session_current_query(session);
+	WITH_VERBOSE (qry) {
 		char addr_str[INET6_ADDRSTRLEN];
 		inet_ntop(session->peer.ip.sa_family, kr_inaddr(&session->peer.ip),
 			  addr_str, sizeof(addr_str));
-		VERBOSE_MSG(NULL, "=> connected to '%s'\n", addr_str);
+		VERBOSE_MSG(qry, "=> connected to '%s'\n", addr_str);
 	}
 
 	session->connected = true;
@@ -1198,10 +1175,11 @@
 	union inaddr *peer = &session->peer;
 	worker_del_tcp_waiting(worker, &peer->ip);
 
-	WITH_VERBOSE {
+	struct kr_query *qry = session_current_query(session);
+	WITH_VERBOSE (qry) {
 		char addr_str[INET6_ADDRSTRLEN];
 		inet_ntop(peer->ip.sa_family, kr_inaddr(&peer->ip), addr_str, sizeof(addr_str));
-		VERBOSE_MSG(NULL, "=> connection to '%s' failed\n", addr_str);
+		VERBOSE_MSG(qry, "=> connection to '%s' failed\n", addr_str);
 	}
 
 	while (session->waiting.len > 0) {
@@ -1377,7 +1355,6 @@
 			qry->secret = leader_qry->secret;
 			leader_qry->secret = 0; /* Next will be already decoded */
 		}
-		struct session *follower_source_session = follower->ctx->source.session;
 		qr_task_step(follower, packet_source, pkt);
 		qr_task_unref(follower);
 	}
@@ -1679,10 +1656,11 @@
 				return qr_task_finalize(task, KR_STATE_FAIL);
 			}
 
-			WITH_VERBOSE {
+			struct kr_query *qry = session_current_query(session);
+			WITH_VERBOSE (qry) {
 				char addr_str[INET6_ADDRSTRLEN];
 				inet_ntop(session->peer.ip.sa_family, kr_inaddr(&session->peer.ip), addr_str, sizeof(addr_str));
-				VERBOSE_MSG(NULL, "=> connecting to: '%s'\n", addr_str);
+				VERBOSE_MSG(qry, "=> connecting to: '%s'\n", addr_str);
 			}
 
 			if (uv_tcp_connect(conn, (uv_tcp_t *)client,
@@ -1925,11 +1903,12 @@
 		 * @warning Do not modify task if this is outgoing request
 		 * as it is shared with originator.
 		 */
-		WITH_VERBOSE {
+		struct kr_query *qry = session_current_query(session);
+		WITH_VERBOSE (qry) {
 			char addr_str[INET6_ADDRSTRLEN];
 			inet_ntop(session->peer.ip.sa_family, kr_inaddr(&session->peer.ip),
 				  addr_str, sizeof(addr_str));
-			VERBOSE_MSG(NULL, "=> connection to '%s' closed by peer\n", addr_str);
+			VERBOSE_MSG(qry, "=> connection to '%s' closed by peer\n", addr_str);
 		}
 		uv_timer_t *timer = &session->timeout;
 		uv_timer_stop(timer);
@@ -2137,42 +2116,7 @@
 	 * or it's already assigned. */
 	assert(task);
 	assert(len > 0);
-<<<<<<< HEAD
-	/* Start reading DNS/TCP message length */
-	knot_pkt_t *pkt_buf = task->pktbuf;
-	if (task->bytes_remaining == 0 && pkt_buf->size == 0) {
-		knot_pkt_clear(pkt_buf);
-		/* Make sure we can process maximum packet sizes over TCP for outbound queries.
-		 * Previous packet is allocated with mempool, so there's no need to free it manually. */
-		if (session->outgoing && pkt_buf->max_size < KNOT_WIRE_MAX_PKTSIZE) {
-			pkt_buf = knot_pkt_new(NULL, KNOT_WIRE_MAX_PKTSIZE, &task->req.pool);
-			if (!pkt_buf) {
-				return kr_error(ENOMEM);
-			}
-			task->pktbuf = pkt_buf;
-		}
-		/* Read only one byte as TCP fragment may end at a 1B boundary
-		 * which would lead to OOB read or improper reassembly length. */
-		pkt_buf->size = 1;
-		pkt_buf->wire[0] = msg[0];
-		len -= 1;
-		msg += 1;
-		if (len == 0) {
-			return 0;
-		}
-	}
-	/* Finish reading DNS/TCP message length. */
-	if (task->bytes_remaining == 0 && pkt_buf->size == 1) {
-		pkt_buf->wire[1] = msg[0];
-		ssize_t nbytes = msg_size(pkt_buf->wire);
-		len -= 1;
-		msg += 1;
-		/* Cut off fragment length and start reading DNS message. */
-		pkt_buf->size = 0;
-		task->bytes_remaining = nbytes;
-	}
-=======
->>>>>>> f4e78b04
+
 	/* Message is too long, can't process it. */
 	ssize_t to_read = MIN(len, task->bytes_remaining);
 	if (pkt_buf->size + to_read > pkt_buf->max_size) {
@@ -2246,90 +2190,57 @@
 	return submitted;
 }
 
-<<<<<<< HEAD
 struct qr_task *worker_resolve_start(struct worker_ctx *worker, knot_pkt_t *query, struct kr_qflags options)
 {
 	if (!worker || !query) {
 		return NULL;
 	}
 
-	struct qr_task *task = qr_task_create(worker, NULL, NULL);
-	if (!task) {
-		return NULL;
-	}
-
-	int ret = qr_task_start(task, query);
-	if (ret != 0) {
-		qr_task_unref(task);
-		return NULL;
-	}
-
-	/* Set options late, as qr_task_start() -> kr_resolve_begin() rewrite it. */
-	kr_qflags_set(&task->req.options, options);
-	return task;
-}
-
-int worker_resolve_exec(struct qr_task *task, knot_pkt_t *query)
-{
-	if (!task) {
-		return kr_error(EINVAL);
-=======
-int worker_resolve(struct worker_ctx *worker, knot_pkt_t *query,
-		   struct kr_qflags options, worker_cb_t on_complete,
-		   void *baton)
-{
-	if (!worker || !query) {
-		assert(false);
-		return kr_error(EINVAL);
-	}
-
 	struct request_ctx *ctx = request_create(worker, NULL, NULL);
 	if (!ctx) {
-		return kr_error(ENOMEM);
+		return NULL;
 	}
 
 	/* Create task */
 	struct qr_task *task = qr_task_create(ctx);
 	if (!task) {
 		request_free(ctx);
-		return kr_error(ENOMEM);
-	}
-	task->baton = baton;
-	task->on_complete = on_complete;
+		return NULL;
+	}
+
 	/* Start task */
 	int ret = request_start(ctx, query);
-
-	/* Set options late, as qr_task_start() -> kr_resolve_begin() rewrite it. */
-	kr_qflags_set(&task->ctx->req.options, options);
-
 	if (ret != 0) {
 		request_free(ctx);
 		qr_task_unref(task);
-		return ret;
->>>>>>> f4e78b04
+		return NULL;
+	}
+
+	/* Set options late, as qr_task_start() -> kr_resolve_begin() rewrite it. */
+	kr_qflags_set(&task->ctx->req.options, options);
+	return task;
+}
+
+int worker_resolve_exec(struct qr_task *task, knot_pkt_t *query)
+{
+	if (!task) {
+		return kr_error(EINVAL);
 	}
 	return qr_task_step(task, NULL, query);
 }
 
-<<<<<<< HEAD
-int worker_resolve(struct worker_ctx *worker, knot_pkt_t *query, struct kr_qflags options)
-{
-	if (!worker || !query) {
-		return kr_error(EINVAL);
-	}
-
-	/* Create task */
-	struct qr_task *task = worker_resolve_start(worker, query, options);
-	if (!task) {
-		return kr_error(ENOMEM);
-	}
-
-	return worker_resolve_exec(task, query);
-=======
+struct kr_request *worker_task_request(struct qr_task *task)
+{
+	if (!task || !task->ctx) {
+		return NULL;
+	}
+
+	return &task->ctx->req;
+}
+
 void worker_session_close(struct session *session)
 {
 	session_close(session);
->>>>>>> f4e78b04
 }
 
 /** Reserve worker buffers */
